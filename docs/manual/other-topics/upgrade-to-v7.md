--- conflicted
+++ resolved
@@ -154,7 +154,48 @@
 User.findByPk(1);
 ```
 
-<<<<<<< HEAD
+### `where` clauses of scopes are merged using the `and` operator
+
+In Sequelize v6, using multiple scopes sharing where conditions on the same attributes were merged by overwriting those very conditions.
+
+For instance:
+
+```js
+YourModel.addScope('scope1', {
+  where: {
+    firstName: 'bob',
+    age: {
+      [Op.gt]: 20,
+    },
+  },
+  limit: 2,
+});
+YourModel.addScope('scope2', {
+  where: {
+    age: {
+      [Op.lt]: 30,
+    },
+  },
+  limit: 10,
+});
+```
+
+Using `.scope('scope1', 'scope2')` would have yielded the following WHERE clause:
+
+```sql
+WHERE firstName = 'bob' AND age < 30 LIMIT 10
+```
+
+The condition `age > 20` would have been overwritten. Starting with Sequelize v7, where conditions in scopes are merged using the `and` operator.
+
+Using `.scope('scope1', 'scope2')` will now yield:
+
+```sql
+WHERE firstName = 'bob' AND age > 20 AND age < 30 LIMIT 10
+```
+
+**Note**: The flag `whereMergeStrategy` was introduced in the v6.18.0 to switch between these two behaviors. This flag has been dropped because only the `and` merging option is supported in Sequelize v7.
+
 ### `Sequelize.where()` does not support string operators anymore
 
 Similarly to plain POJO where options, `where()` will not accept string operators anymore and requires you to
@@ -178,47 +219,4 @@
     name,
   )
 });
-```
-=======
-### `where` clauses of scopes are merged using the `and` operator
-
-In Sequelize v6, using multiple scopes sharing where conditions on the same attributes were merged by overwriting those very conditions.
-
-For instance:
-
-```js
-YourModel.addScope('scope1', {
-  where: {
-    firstName: 'bob',
-    age: {
-      [Op.gt]: 20,
-    },
-  },
-  limit: 2,
-});
-YourModel.addScope('scope2', {
-  where: {
-    age: {
-      [Op.lt]: 30,
-    },
-  },
-  limit: 10,
-});
-```
-
-Using `.scope('scope1', 'scope2')` would have yielded the following WHERE clause:
-
-```sql
-WHERE firstName = 'bob' AND age < 30 LIMIT 10
-```
-
-The condition `age > 20` would have been overwritten. Starting with Sequelize v7, where conditions in scopes are merged using the `and` operator.
-
-Using `.scope('scope1', 'scope2')` will now yield:
-
-```sql
-WHERE firstName = 'bob' AND age > 20 AND age < 30 LIMIT 10
-```
-
-**Note**: The flag `whereMergeStrategy` was introduced in the v6.18.0 to switch between these two behaviors. This flag has been dropped because only the `and` merging option is supported in Sequelize v7.
->>>>>>> 16c88881
+```