--- conflicted
+++ resolved
@@ -37,16 +37,13 @@
     indexViaAlter: true,
     indexHints: true,
     schemas: true,
-<<<<<<< HEAD
+    multiDatabases: true,
     dataTypes: {
       CHAR: {
         BINARY: true,
       },
       REGEXP: true,
     },
-=======
-    databases: true,
->>>>>>> 2ea7a6ec
   });
 
   constructor(sequelize) {
