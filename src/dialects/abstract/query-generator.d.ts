--- conflicted
+++ resolved
@@ -23,7 +23,7 @@
   /**
    * Set to true if the value to escape is in a list (e.g. used inside of Op.any or Op.all).
    */
-  isList?: boolean
+  isList?: boolean,
 };
 
 type SelectOptions<M extends Model> = FindOptions<M> & {
@@ -131,8 +131,7 @@
     options?: ArithmeticQueryOptions,
   ): string;
 
-<<<<<<< HEAD
-  dropSchema(tableName: TableName): string | { query: string, bind?: Array<unknown> };
+  dropSchema(tableName: TableName): string | { query: string, bind?: unknown[] };
 
   /**
    * Creates a function that can be used to collect bind parameters.
@@ -140,7 +139,4 @@
    * @param bind A mutable object to which bind parameters will be added.
    */
   bindParam(bind: Record<string, unknown>): (newBind: unknown) => string;
-=======
-  dropSchema(tableName: TableName): string | { query: string, bind?: unknown[] };
->>>>>>> 751826a7
 }