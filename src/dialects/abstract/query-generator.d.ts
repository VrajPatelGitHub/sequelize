--- conflicted
+++ resolved
@@ -73,11 +73,11 @@
 
 };
 
-<<<<<<< HEAD
 interface QueryGeneratorOptions {
   sequelize: Sequelize;
   dialect: AbstractDialect;
-=======
+}
+
 // keep CREATE_DATABASE_QUERY_OPTION_NAMES updated when modifying this
 export interface CreateDatabaseQueryOptions {
   collate?: string;
@@ -97,7 +97,6 @@
 export interface ListSchemasQueryOptions {
   /** List of schemas to exclude from output */
   skip?: string[];
->>>>>>> 2ea7a6ec
 }
 
 export class AbstractQueryGenerator {
@@ -161,8 +160,13 @@
     options?: ArithmeticQueryOptions,
   ): string;
 
-<<<<<<< HEAD
-  dropSchema(tableName: TableName): string | { query: string, bind?: unknown[] };
+  createSchemaQuery(schemaName: string, options?: CreateSchemaQueryOptions): string;
+  dropSchemaQuery(schemaName: string): string | { query: string, bind?: unknown[] };
+  listSchemasQuery(options?: ListSchemasQueryOptions): string;
+
+  createDatabaseQuery(databaseName: string, options?: CreateDatabaseQueryOptions): string;
+  dropDatabaseQuery(databaseName: string): string;
+  listDatabasesQuery(): string;
 
   /**
    * Creates a function that can be used to collect bind parameters.
@@ -170,13 +174,4 @@
    * @param bind A mutable object to which bind parameters will be added.
    */
   bindParam(bind: Record<string, unknown>): (newBind: unknown) => string;
-=======
-  createSchemaQuery(schemaName: string, options?: CreateSchemaQueryOptions): string;
-  dropSchemaQuery(schemaName: string): string | { query: string, bind?: unknown[] };
-  listSchemasQuery(options?: ListSchemasQueryOptions): string;
-
-  createDatabaseQuery(databaseName: string, options?: CreateDatabaseQueryOptions): string;
-  dropDatabaseQuery(databaseName: string): string;
-  listDatabasesQuery(): string;
->>>>>>> 2ea7a6ec
 }