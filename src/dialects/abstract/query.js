--- conflicted
+++ resolved
@@ -7,12 +7,7 @@
 const { QueryTypes } = require('../../query-types');
 const Dot = require('dottie');
 const deprecations = require('../../utils/deprecations');
-<<<<<<< HEAD
-const uuid = require('uuid').v4;
-=======
 const crypto = require('crypto');
-const { safeStringifyJson } = require('../../utils');
->>>>>>> 54435ccb
 
 export class AbstractQuery {
 
