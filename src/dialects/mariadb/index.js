'use strict';

import { createUnspecifiedOrderedBindCollector } from '../../utils/sql';
import { AbstractDialect } from '../abstract';
import { escapeMysqlString } from '../mysql/mysql-utils';

const _ = require('lodash');
const { MariaDbConnectionManager } = require('./connection-manager');
const { MariaDbQuery } = require('./query');
const { MariaDbQueryGenerator } = require('./query-generator');
const { MySqlQueryInterface } = require('../mysql/query-interface');
const DataTypes = require('../../data-types').mariadb;

export class MariaDbDialect extends AbstractDialect {
  static supports = _.merge(
    _.cloneDeep(AbstractDialect.supports),
    {
      'VALUES ()': true,
      'LIMIT ON UPDATE': true,
      lock: true,
      forShare: 'LOCK IN SHARE MODE',
      settingIsolationLevelDuringTransaction: false,
      schemas: true,
      inserts: {
        ignoreDuplicates: ' IGNORE',
        updateOnDuplicate: ' ON DUPLICATE KEY UPDATE',
      },
      index: {
        collate: false,
        length: true,
        parser: true,
        type: true,
        using: 1,
      },
      constraints: {
        dropConstraint: false,
        check: false,
      },
      indexViaAlter: true,
      indexHints: true,
      GEOMETRY: true,
      JSON: true,
      REGEXP: true,
      dataTypes: {
        CHAR: {
          BINARY: true,
        },
      },
    },
  );

  constructor(sequelize) {
    super();
    this.sequelize = sequelize;
    this.connectionManager = new MariaDbConnectionManager(this, sequelize);
    this.queryGenerator = new MariaDbQueryGenerator({
      _dialect: this,
      sequelize,
    });
    this.queryInterface = new MySqlQueryInterface(
      sequelize,
      this.queryGenerator,
    );
  }

  createBindCollector() {
    return createUnspecifiedOrderedBindCollector();
  }

<<<<<<< HEAD
  escapeString(value) {
    return escapeMysqlString(value);
=======
  canBackslashEscape() {
    return true;
  }

  static getDefaultPort() {
    return 3306;
>>>>>>> 70403435
  }
}

MariaDbDialect.prototype.defaultVersion = '10.1.44'; // minimum supported version
MariaDbDialect.prototype.Query = MariaDbQuery;
MariaDbDialect.prototype.QueryGenerator = MariaDbQueryGenerator;
MariaDbDialect.prototype.DataTypes = DataTypes;
MariaDbDialect.prototype.name = 'mariadb';
MariaDbDialect.prototype.TICK_CHAR = '`';
MariaDbDialect.prototype.TICK_CHAR_LEFT = MariaDbDialect.prototype.TICK_CHAR;
MariaDbDialect.prototype.TICK_CHAR_RIGHT = MariaDbDialect.prototype.TICK_CHAR;<|MERGE_RESOLUTION|>--- conflicted
+++ resolved
@@ -67,17 +67,16 @@
     return createUnspecifiedOrderedBindCollector();
   }
 
-<<<<<<< HEAD
   escapeString(value) {
     return escapeMysqlString(value);
-=======
+  }
+
   canBackslashEscape() {
     return true;
   }
 
   static getDefaultPort() {
     return 3306;
->>>>>>> 70403435
   }
 }
 
