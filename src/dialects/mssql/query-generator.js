'use strict';

<<<<<<< HEAD
import { defaultValueSchemable } from '../../utils/query-builder-utils';
import { attributeTypeToSql } from '../abstract/data-types-utils';
=======
import { rejectInvalidOptions } from '../../utils';
import {
  CREATE_DATABASE_QUERY_SUPPORTABLE_OPTION,
  CREATE_SCHEMA_QUERY_SUPPORTABLE_OPTION,
} from '../abstract/query-generator';
>>>>>>> 2ea7a6ec

const _ = require('lodash');
const Utils = require('../../utils');
const DataTypes = require('../../data-types');
const { TableHints } = require('../../table-hints');
const { AbstractQueryGenerator } = require('../abstract/query-generator');
const randomBytes = require('crypto').randomBytes;
const semver = require('semver');
const { Op } = require('../../operators');

/* istanbul ignore next */
function throwMethodUndefined(methodName) {
  throw new Error(`The method "${methodName}" is not defined! Please add it to your sql dialect.`);
}

const CREATE_DATABASE_SUPPORTED_OPTIONS = new Set(['collate']);
const CREATE_SCHEMA_SUPPORTED_OPTIONS = new Set();

export class MsSqlQueryGenerator extends AbstractQueryGenerator {
  createDatabaseQuery(databaseName, options) {
    if (options) {
      rejectInvalidOptions(
        'createDatabaseQuery',
        this.dialect,
        CREATE_DATABASE_QUERY_SUPPORTABLE_OPTION,
        CREATE_DATABASE_SUPPORTED_OPTIONS,
        options,
      );
    }

    const collation = options?.collate ? `COLLATE ${this.escape(options.collate)}` : '';

    return [
      'IF NOT EXISTS (SELECT * FROM sys.databases WHERE name =', wrapSingleQuote(databaseName), ')',
      'BEGIN',
      'CREATE DATABASE', this.quoteIdentifier(databaseName),
      `${collation};`,
      'END;',
    ].join(' ');
  }

  dropDatabaseQuery(databaseName) {
    return [
      'IF EXISTS (SELECT * FROM sys.databases WHERE name =', wrapSingleQuote(databaseName), ')',
      'BEGIN',
      'DROP DATABASE', this.quoteIdentifier(databaseName), ';',
      'END;',
    ].join(' ');
  }

  listDatabasesQuery() {
    return `SELECT name FROM sys.databases;`;
  }

  createSchemaQuery(schema, options) {
    if (options) {
      rejectInvalidOptions(
        'createSchemaQuery',
        this.dialect,
        CREATE_SCHEMA_QUERY_SUPPORTABLE_OPTION,
        CREATE_SCHEMA_SUPPORTED_OPTIONS,
        options,
      );
    }

    return [
      'IF NOT EXISTS (SELECT schema_name',
      'FROM information_schema.schemata',
      'WHERE schema_name =', wrapSingleQuote(schema), ')',
      'BEGIN',
      'EXEC sp_executesql N\'CREATE SCHEMA',
      this.quoteIdentifier(schema),
      ';\'',
      'END;',
    ].join(' ');
  }

  dropSchemaQuery(schema) {
    // Mimics Postgres CASCADE, will drop objects belonging to the schema
    const quotedSchema = wrapSingleQuote(schema);

    return [
      'IF EXISTS (SELECT schema_name',
      'FROM information_schema.schemata',
      'WHERE schema_name =', quotedSchema, ')',
      'BEGIN',
      'DECLARE @id INT, @ms_sql NVARCHAR(2000);',
      'DECLARE @cascade TABLE (',
      'id INT NOT NULL IDENTITY PRIMARY KEY,',
      'ms_sql NVARCHAR(2000) NOT NULL );',
      'INSERT INTO @cascade ( ms_sql )',
      'SELECT CASE WHEN o.type IN (\'F\',\'PK\')',
      'THEN N\'ALTER TABLE [\'+ s.name + N\'].[\' + p.name + N\'] DROP CONSTRAINT [\' + o.name + N\']\'',
      'ELSE N\'DROP TABLE [\'+ s.name + N\'].[\' + o.name + N\']\' END',
      'FROM sys.objects o',
      'JOIN sys.schemas s on o.schema_id = s.schema_id',
      'LEFT OUTER JOIN sys.objects p on o.parent_object_id = p.object_id',
      'WHERE o.type IN (\'F\', \'PK\', \'U\') AND s.name = ', quotedSchema,
      'ORDER BY o.type ASC;',
      'SELECT TOP 1 @id = id, @ms_sql = ms_sql FROM @cascade ORDER BY id;',
      'WHILE @id IS NOT NULL',
      'BEGIN',
      'BEGIN TRY EXEC sp_executesql @ms_sql; END TRY',
      'BEGIN CATCH BREAK; THROW; END CATCH;',
      'DELETE FROM @cascade WHERE id = @id;',
      'SELECT @id = NULL, @ms_sql = NULL;',
      'SELECT TOP 1 @id = id, @ms_sql = ms_sql FROM @cascade ORDER BY id;',
      'END',
      'EXEC sp_executesql N\'DROP SCHEMA', this.quoteIdentifier(schema), ';\'',
      'END;',
    ].join(' ');
  }

  listSchemasQuery(options) {
    const schemasToSkip = ['INFORMATION_SCHEMA', 'dbo', 'guest', 'sys', 'archive'];
    if (options?.skip) {
      schemasToSkip.push(...options.skip);
    }

    return [
      'SELECT "name" as "schema_name" FROM sys.schemas as s',
      'WHERE "s"."name" NOT IN (',
      schemasToSkip.map(schema => this.escape(schema)).join(', '),
      `) AND "s"."name" NOT LIKE 'db_%'`,
    ].join(' ');
  }

  versionQuery() {
    // Uses string manipulation to convert the MS Maj.Min.Patch.Build to semver Maj.Min.Patch
    return [
      'DECLARE @ms_ver NVARCHAR(20);',
      'SET @ms_ver = REVERSE(CONVERT(NVARCHAR(20), SERVERPROPERTY(\'ProductVersion\')));',
      'SELECT REVERSE(SUBSTRING(@ms_ver, CHARINDEX(\'.\', @ms_ver)+1, 20)) AS \'version\'',
    ].join(' ');
  }

  createTableQuery(tableName, attributes, options) {
    const primaryKeys = [];
    const foreignKeys = {};
    const attributesClauseParts = [];

    let commentStr = '';

    for (const attr in attributes) {
      if (Object.prototype.hasOwnProperty.call(attributes, attr)) {
        let dataType = attributes[attr];
        let match;

        if (dataType.includes('COMMENT ')) {
          const commentMatch = dataType.match(/^(.+) (COMMENT.*)$/);
          const commentText = commentMatch[2].replace('COMMENT', '').trim();
          commentStr += this.commentTemplate(commentText, tableName, attr);
          // remove comment related substring from dataType
          dataType = commentMatch[1];
        }

        if (dataType.includes('PRIMARY KEY')) {
          primaryKeys.push(attr);

          if (dataType.includes('REFERENCES')) {
            // MSSQL doesn't support inline REFERENCES declarations: move to the end
            match = dataType.match(/^(.+) (REFERENCES.*)$/);
            attributesClauseParts.push(`${this.quoteIdentifier(attr)} ${match[1].replace('PRIMARY KEY', '')}`);
            foreignKeys[attr] = match[2];
          } else {
            attributesClauseParts.push(`${this.quoteIdentifier(attr)} ${dataType.replace('PRIMARY KEY', '')}`);
          }
        } else if (dataType.includes('REFERENCES')) {
          // MSSQL doesn't support inline REFERENCES declarations: move to the end
          match = dataType.match(/^(.+) (REFERENCES.*)$/);
          attributesClauseParts.push(`${this.quoteIdentifier(attr)} ${match[1]}`);
          foreignKeys[attr] = match[2];
        } else {
          attributesClauseParts.push(`${this.quoteIdentifier(attr)} ${dataType}`);
        }
      }
    }

    const pkString = primaryKeys.map(pk => this.quoteIdentifier(pk)).join(', ');

    if (options.uniqueKeys) {
      _.each(options.uniqueKeys, (columns, indexName) => {
        if (columns.customIndex) {
          if (typeof indexName !== 'string') {
            indexName = Utils.generateIndexName(tableName, columns);
          }

          attributesClauseParts.push(`CONSTRAINT ${
            this.quoteIdentifier(indexName)
          } UNIQUE (${
            columns.fields.map(field => this.quoteIdentifier(field)).join(', ')
          })`);
        }
      });
    }

    if (pkString.length > 0) {
      attributesClauseParts.push(`PRIMARY KEY (${pkString})`);
    }

    for (const fkey in foreignKeys) {
      if (Object.prototype.hasOwnProperty.call(foreignKeys, fkey)) {
        attributesClauseParts.push(`FOREIGN KEY (${this.quoteIdentifier(fkey)}) ${foreignKeys[fkey]}`);
      }
    }

    const quotedTableName = this.quoteTable(tableName);

    return Utils.joinSQLFragments([
      `IF OBJECT_ID('${quotedTableName}', 'U') IS NULL`,
      `CREATE TABLE ${quotedTableName} (${attributesClauseParts.join(', ')})`,
      ';',
      commentStr,
    ]);
  }

  describeTableQuery(tableName, schema) {
    let sql = [
      'SELECT',
      'c.COLUMN_NAME AS \'Name\',',
      'c.DATA_TYPE AS \'Type\',',
      'c.CHARACTER_MAXIMUM_LENGTH AS \'Length\',',
      'c.IS_NULLABLE as \'IsNull\',',
      'COLUMN_DEFAULT AS \'Default\',',
      'pk.CONSTRAINT_TYPE AS \'Constraint\',',
      'COLUMNPROPERTY(OBJECT_ID(c.TABLE_SCHEMA+\'.\'+c.TABLE_NAME), c.COLUMN_NAME, \'IsIdentity\') as \'IsIdentity\',',
      'CAST(prop.value AS NVARCHAR) AS \'Comment\'',
      'FROM',
      'INFORMATION_SCHEMA.TABLES t',
      'INNER JOIN',
      'INFORMATION_SCHEMA.COLUMNS c ON t.TABLE_NAME = c.TABLE_NAME AND t.TABLE_SCHEMA = c.TABLE_SCHEMA',
      'LEFT JOIN (SELECT tc.table_schema, tc.table_name, ',
      'cu.column_name, tc.CONSTRAINT_TYPE ',
      'FROM INFORMATION_SCHEMA.TABLE_CONSTRAINTS tc ',
      'JOIN INFORMATION_SCHEMA.KEY_COLUMN_USAGE  cu ',
      'ON tc.table_schema=cu.table_schema and tc.table_name=cu.table_name ',
      'and tc.constraint_name=cu.constraint_name ',
      'and tc.CONSTRAINT_TYPE=\'PRIMARY KEY\') pk ',
      'ON pk.table_schema=c.table_schema ',
      'AND pk.table_name=c.table_name ',
      'AND pk.column_name=c.column_name ',
      'INNER JOIN sys.columns AS sc',
      'ON sc.object_id = object_id(t.table_schema + \'.\' + t.table_name) AND sc.name = c.column_name',
      'LEFT JOIN sys.extended_properties prop ON prop.major_id = sc.object_id',
      'AND prop.minor_id = sc.column_id',
      'AND prop.name = \'MS_Description\'',
      'WHERE t.TABLE_NAME =', wrapSingleQuote(tableName),
    ].join(' ');

    if (schema) {
      sql += `AND t.TABLE_SCHEMA =${wrapSingleQuote(schema)}`;
    }

    return sql;
  }

  renameTableQuery(before, after) {
    return `EXEC sp_rename ${this.quoteTable(before)}, ${this.quoteTable(after)};`;
  }

  showTablesQuery() {
    return 'SELECT TABLE_NAME, TABLE_SCHEMA FROM INFORMATION_SCHEMA.TABLES WHERE TABLE_TYPE = \'BASE TABLE\';';
  }

  tableExistsQuery(table) {
    const tableName = table.tableName || table;
    const schemaName = table.schema || 'dbo';

    return `SELECT TABLE_NAME, TABLE_SCHEMA FROM INFORMATION_SCHEMA.TABLES WHERE TABLE_TYPE = 'BASE TABLE' AND TABLE_NAME = ${this.escape(tableName)} AND TABLE_SCHEMA = ${this.escape(schemaName)}`;
  }

  dropTableQuery(tableName) {
    const quoteTbl = this.quoteTable(tableName);

    return Utils.joinSQLFragments([
      `IF OBJECT_ID('${quoteTbl}', 'U') IS NOT NULL`,
      'DROP TABLE',
      quoteTbl,
      ';',
    ]);
  }

  addColumnQuery(table, key, dataType) {
    // TODO: attributeToSQL SHOULD be using attributes in addColumnQuery
    //       but instead we need to pass the key along as the field here
    dataType.field = key;
    let commentStr = '';

    if (dataType.comment && _.isString(dataType.comment)) {
      commentStr = this.commentTemplate(dataType.comment, table, key);
      // attributeToSQL will try to include `COMMENT 'Comment Text'` when it returns if the comment key
      // is present. This is needed for createTable statement where that part is extracted with regex.
      // Here we can intercept the object and remove comment property since we have the original object.
      delete dataType.comment;
    }

    return Utils.joinSQLFragments([
      'ALTER TABLE',
      this.quoteTable(table),
      'ADD',
      this.quoteIdentifier(key),
      this.attributeToSQL(dataType, { context: 'addColumn' }),
      ';',
      commentStr,
    ]);
  }

  commentTemplate(comment, table, column) {
    return ' EXEC sp_addextendedproperty '
        + `@name = N'MS_Description', @value = ${this.escape(comment)}, `
        + '@level0type = N\'Schema\', @level0name = \'dbo\', '
        + `@level1type = N'Table', @level1name = ${this.quoteTable(table)}, `
        + `@level2type = N'Column', @level2name = ${this.quoteIdentifier(column)};`;
  }

  removeColumnQuery(tableName, attributeName) {
    return Utils.joinSQLFragments([
      'ALTER TABLE',
      this.quoteTable(tableName),
      'DROP COLUMN',
      this.quoteIdentifier(attributeName),
      ';',
    ]);
  }

  changeColumnQuery(tableName, attributes) {
    const attrString = [];
    const constraintString = [];
    let commentString = '';

    for (const attributeName in attributes) {
      const quotedAttrName = this.quoteIdentifier(attributeName);
      let definition = attributes[attributeName];
      if (definition.includes('COMMENT ')) {
        const commentMatch = definition.match(/^(.+) (COMMENT.*)$/);
        const commentText = commentMatch[2].replace('COMMENT', '').trim();
        commentString += this.commentTemplate(commentText, tableName, attributeName);
        // remove comment related substring from dataType
        definition = commentMatch[1];
      }

      if (definition.includes('REFERENCES')) {
        constraintString.push(`FOREIGN KEY (${quotedAttrName}) ${definition.replace(/.+?(?=REFERENCES)/, '')}`);
      } else {
        attrString.push(`${quotedAttrName} ${definition}`);
      }
    }

    return Utils.joinSQLFragments([
      'ALTER TABLE',
      this.quoteTable(tableName),
      attrString.length && `ALTER COLUMN ${attrString.join(', ')}`,
      constraintString.length && `ADD ${constraintString.join(', ')}`,
      ';',
      commentString,
    ]);
  }

  renameColumnQuery(tableName, attrBefore, attributes) {
    const newName = Object.keys(attributes)[0];

    return Utils.joinSQLFragments([
      'EXEC sp_rename',
      `'${this.quoteTable(tableName)}.${attrBefore}',`,
      `'${newName}',`,
      '\'COLUMN\'',
      ';',
    ]);
  }

  bulkInsertQuery(tableName, attrValueHashes, options, attributes) {
    const quotedTable = this.quoteTable(tableName);
    options = options || {};
    attributes = attributes || {};

    const tuples = [];
    const allAttributes = [];
    const allQueries = [];

    let needIdentityInsertWrapper = false;
    let outputFragment = '';

    if (options.returning) {
      const returnValues = this.generateReturnValues(attributes, options);

      outputFragment = returnValues.outputFragment;
    }

    const emptyQuery = `INSERT INTO ${quotedTable}${outputFragment} DEFAULT VALUES`;

    for (const attrValueHash of attrValueHashes) {
      // special case for empty objects with primary keys
      const fields = Object.keys(attrValueHash);
      const firstAttr = attributes[fields[0]];
      if (fields.length === 1 && firstAttr && firstAttr.autoIncrement && attrValueHash[fields[0]] === null) {
        allQueries.push(emptyQuery);
        continue;
      }

      // normal case
      _.forOwn(attrValueHash, (value, key) => {
        if (value !== null && attributes[key] && attributes[key].autoIncrement) {
          needIdentityInsertWrapper = true;
        }

        if (!allAttributes.includes(key)) {
          if (value === null && attributes[key] && attributes[key].autoIncrement) {
            return;
          }

          allAttributes.push(key);
        }
      });
    }

    if (allAttributes.length > 0) {
      for (const attrValueHash of attrValueHashes) {
        tuples.push(`(${
          allAttributes.map(key => this.escape(attrValueHash[key], undefined, options)).join(',')
        })`);
      }

      const quotedAttributes = allAttributes.map(attr => this.quoteIdentifier(attr)).join(',');
      allQueries.push(tupleStr => `INSERT INTO ${quotedTable} (${quotedAttributes})${outputFragment} VALUES ${tupleStr};`);
    }

    const commands = [];
    let offset = 0;
    const batch = Math.floor(250 / (allAttributes.length + 1)) + 1;
    while (offset < Math.max(tuples.length, 1)) {
      const tupleStr = tuples.slice(offset, Math.min(tuples.length, offset + batch));
      let generatedQuery = allQueries.map(v => (typeof v === 'string' ? v : v(tupleStr))).join(';');
      if (needIdentityInsertWrapper) {
        generatedQuery = `SET IDENTITY_INSERT ${quotedTable} ON; ${generatedQuery}; SET IDENTITY_INSERT ${quotedTable} OFF;`;
      }

      commands.push(generatedQuery);
      offset += batch;
    }

    return commands.join(';');
  }

  updateQuery(tableName, attrValueHash, where, options = {}, attributes) {
    const sql = super.updateQuery(tableName, attrValueHash, where, options, attributes);

    if (options.limit) {
      const updateArgs = `UPDATE TOP(${this.escape(options.limit, undefined, options)})`;
      sql.query = sql.query.replace('UPDATE', updateArgs);
    }

    return sql;
  }

  upsertQuery(tableName, insertValues, updateValues, where, model, options) {
    const targetTableAlias = this.quoteTable(`${tableName}_target`);
    const sourceTableAlias = this.quoteTable(`${tableName}_source`);
    const primaryKeysAttrs = [];
    const identityAttrs = [];
    const uniqueAttrs = [];
    const tableNameQuoted = this.quoteTable(tableName);
    let needIdentityInsertWrapper = false;

    // Obtain primaryKeys, uniquekeys and identity attrs from rawAttributes as model is not passed
    for (const key in model.rawAttributes) {
      if (model.rawAttributes[key].primaryKey) {
        primaryKeysAttrs.push(model.rawAttributes[key].field || key);
      }

      if (model.rawAttributes[key].unique) {
        uniqueAttrs.push(model.rawAttributes[key].field || key);
      }

      if (model.rawAttributes[key].autoIncrement) {
        identityAttrs.push(model.rawAttributes[key].field || key);
      }
    }

    // Add unique indexes defined by indexes option to uniqueAttrs
    for (const index of model.getIndexes()) {
      if (index.unique && index.fields) {
        for (const field of index.fields) {
          const fieldName = typeof field === 'string' ? field : field.name || field.attribute;
          if (!uniqueAttrs.includes(fieldName) && model.rawAttributes[fieldName]) {
            uniqueAttrs.push(fieldName);
          }
        }
      }
    }

    const updateKeys = Object.keys(updateValues);
    const insertKeys = Object.keys(insertValues);
    const insertKeysQuoted = insertKeys.map(key => this.quoteIdentifier(key)).join(', ');
    const insertValuesEscaped = insertKeys.map(key => this.escape(insertValues[key], undefined, options)).join(', ');
    const sourceTableQuery = `VALUES(${insertValuesEscaped})`; // Virtual Table
    let joinCondition;

    // IDENTITY_INSERT Condition
    for (const key of identityAttrs) {
      if (insertValues[key] && insertValues[key] !== null) {
        needIdentityInsertWrapper = true;
        /*
         * IDENTITY_INSERT Column Cannot be updated, only inserted
         * http://stackoverflow.com/a/30176254/2254360
         */
      }
    }

    // Filter NULL Clauses
    const clauses = where[Op.or].filter(clause => {
      let valid = true;
      /*
       * Exclude NULL Composite PK/UK. Partial Composite clauses should also be excluded as it doesn't guarantee a single row
       */
      for (const key of Object.keys(clause)) {
        if (clause[key] == null) {
          valid = false;
          break;
        }
      }

      return valid;
    });

    /*
     * Generate ON condition using PK(s).
     * If not, generate using UK(s). Else throw error
     */
    const getJoinSnippet = array => {
      return array.map(key => {
        key = this.quoteIdentifier(key);

        return `${targetTableAlias}.${key} = ${sourceTableAlias}.${key}`;
      });
    };

    if (clauses.length === 0) {
      throw new Error('Primary Key or Unique key should be passed to upsert query');
    } else {
      // Search for primary key attribute in clauses -- Model can have two separate unique keys
      for (const key in clauses) {
        const keys = Object.keys(clauses[key]);
        if (primaryKeysAttrs.includes(keys[0])) {
          joinCondition = getJoinSnippet(primaryKeysAttrs).join(' AND ');
          break;
        }
      }

      if (!joinCondition) {
        joinCondition = getJoinSnippet(uniqueAttrs).join(' AND ');
      }
    }

    // Remove the IDENTITY_INSERT Column from update
    const filteredUpdateClauses = updateKeys.filter(key => !identityAttrs.includes(key))
      .map(key => {
        const value = this.escape(updateValues[key], undefined, options);
        key = this.quoteIdentifier(key);

        return `${targetTableAlias}.${key} = ${value}`;
      });
    const updateSnippet = filteredUpdateClauses.length > 0 ? `WHEN MATCHED THEN UPDATE SET ${filteredUpdateClauses.join(', ')}` : '';

    const insertSnippet = `(${insertKeysQuoted}) VALUES(${insertValuesEscaped})`;

    let query = `MERGE INTO ${tableNameQuoted} WITH(HOLDLOCK) AS ${targetTableAlias} USING (${sourceTableQuery}) AS ${sourceTableAlias}(${insertKeysQuoted}) ON ${joinCondition}`;
    query += ` ${updateSnippet} WHEN NOT MATCHED THEN INSERT ${insertSnippet} OUTPUT $action, INSERTED.*;`;
    if (needIdentityInsertWrapper) {
      query = `SET IDENTITY_INSERT ${tableNameQuoted} ON; ${query} SET IDENTITY_INSERT ${tableNameQuoted} OFF;`;
    }

    return query;
  }

  truncateTableQuery(tableName) {
    return `TRUNCATE TABLE ${this.quoteTable(tableName)}`;
  }

  deleteQuery(tableName, where, options = {}, model) {
    const table = this.quoteTable(tableName);
    const whereClause = this.getWhereConditions(where, null, model, options);

    return Utils.joinSQLFragments([
      'DELETE',
      options.limit && `TOP(${this.escape(options.limit, undefined, options)})`,
      'FROM',
      table,
      whereClause && `WHERE ${whereClause}`,
      ';',
      'SELECT @@ROWCOUNT AS AFFECTEDROWS',
      ';',
    ]);
  }

  showIndexesQuery(tableName) {
    return `EXEC sys.sp_helpindex @objname = N'${this.quoteTable(tableName)}';`;
  }

  showConstraintsQuery(tableName) {
    return `EXEC sp_helpconstraint @objname = ${this.escape(this.quoteTable(tableName))};`;
  }

  removeIndexQuery(tableName, indexNameOrAttributes) {
    let indexName = indexNameOrAttributes;

    if (typeof indexName !== 'string') {
      indexName = Utils.underscore(`${tableName}_${indexNameOrAttributes.join('_')}`);
    }

    return `DROP INDEX ${this.quoteIdentifiers(indexName)} ON ${this.quoteIdentifiers(tableName)}`;
  }

  attributeToSQL(attribute, options) {
    if (!_.isPlainObject(attribute)) {
      attribute = {
        type: attribute,
      };
    }

    // handle self referential constraints
    if (attribute.references && attribute.Model && attribute.Model.tableName === attribute.references.model) {
      this.sequelize.log('MSSQL does not support self referencial constraints, '
          + 'we will remove it but we recommend restructuring your query');
      attribute.onDelete = '';
      attribute.onUpdate = '';
    }

    let template;

    if (attribute.type instanceof DataTypes.ENUM) {
      // enums are a special case
      template = attribute.type.toSql({ dialect: this._dialect });
      template += ` CHECK (${this.quoteIdentifier(attribute.field)} IN(${attribute.type.options.values.map(value => {
        return this.escape(value, undefined, options);
      }).join(', ')}))`;

      return template;
    }

    template = attributeTypeToSql(attribute.type, { dialect: this._dialect });

    if (attribute.allowNull === false) {
      template += ' NOT NULL';
    } else if (!attribute.primaryKey && !defaultValueSchemable(attribute.defaultValue)) {
      template += ' NULL';
    }

    if (attribute.autoIncrement) {
      template += ' IDENTITY(1,1)';
    }

    // Blobs/texts cannot have a defaultValue
    if (attribute.type !== 'TEXT' && attribute.type._binary !== true
        && defaultValueSchemable(attribute.defaultValue)) {
      template += ` DEFAULT ${this.escape(attribute.defaultValue, undefined, options)}`;
    }

    if (attribute.unique === true && (options?.context !== 'changeColumn' || this._dialect.supports.alterColumn.unique)) {
      template += ' UNIQUE';
    }

    if (attribute.primaryKey) {
      template += ' PRIMARY KEY';
    }

    if ((!options || !options.withoutForeignKeyConstraints) && attribute.references) {
      template += ` REFERENCES ${this.quoteTable(attribute.references.model)}`;

      if (attribute.references.key) {
        template += ` (${this.quoteIdentifier(attribute.references.key)})`;
      } else {
        template += ` (${this.quoteIdentifier('id')})`;
      }

      if (attribute.onDelete) {
        template += ` ON DELETE ${attribute.onDelete.toUpperCase()}`;
      }

      if (attribute.onUpdate) {
        template += ` ON UPDATE ${attribute.onUpdate.toUpperCase()}`;
      }
    }

    if (attribute.comment && typeof attribute.comment === 'string') {
      template += ` COMMENT ${attribute.comment}`;
    }

    return template;
  }

  attributesToSQL(attributes, options) {
    const result = {};
    const existingConstraints = [];
    let key;
    let attribute;

    for (key in attributes) {
      attribute = attributes[key];

      if (attribute.references) {
        if (existingConstraints.includes(attribute.references.model.toString())) {
          // no cascading constraints to a table more than once
          attribute.onDelete = '';
          attribute.onUpdate = '';
        } else {
          existingConstraints.push(attribute.references.model.toString());

          // NOTE: this really just disables cascading updates for all
          //       definitions. Can be made more robust to support the
          //       few cases where MSSQL actually supports them
          attribute.onUpdate = '';
        }

      }

      if (key && !attribute.field) {
        attribute.field = key;
      }

      result[attribute.field || key] = this.attributeToSQL(attribute, options);
    }

    return result;
  }

  createTrigger() {
    throwMethodUndefined('createTrigger');
  }

  dropTrigger() {
    throwMethodUndefined('dropTrigger');
  }

  renameTrigger() {
    throwMethodUndefined('renameTrigger');
  }

  createFunction() {
    throwMethodUndefined('createFunction');
  }

  dropFunction() {
    throwMethodUndefined('dropFunction');
  }

  renameFunction() {
    throwMethodUndefined('renameFunction');
  }

  /**
   * Generate common SQL prefix for ForeignKeysQuery.
   *
   * @param {string} catalogName
   * @returns {string}
   */
  _getForeignKeysQueryPrefix(catalogName) {
    return `SELECT constraint_name = OBJ.NAME, constraintName = OBJ.NAME, ${
      catalogName ? `constraintCatalog = '${catalogName}', ` : ''
    }constraintSchema = SCHEMA_NAME(OBJ.SCHEMA_ID), `
      + 'tableName = TB.NAME, '
      + `tableSchema = SCHEMA_NAME(TB.SCHEMA_ID), ${
        catalogName ? `tableCatalog = '${catalogName}', ` : ''
      }columnName = COL.NAME, `
      + `referencedTableSchema = SCHEMA_NAME(RTB.SCHEMA_ID), ${
        catalogName ? `referencedCatalog = '${catalogName}', ` : ''
      }referencedTableName = RTB.NAME, `
      + 'referencedColumnName = RCOL.NAME '
      + 'FROM sys.foreign_key_columns FKC '
      + 'INNER JOIN sys.objects OBJ ON OBJ.OBJECT_ID = FKC.CONSTRAINT_OBJECT_ID '
      + 'INNER JOIN sys.tables TB ON TB.OBJECT_ID = FKC.PARENT_OBJECT_ID '
      + 'INNER JOIN sys.columns COL ON COL.COLUMN_ID = PARENT_COLUMN_ID AND COL.OBJECT_ID = TB.OBJECT_ID '
      + 'INNER JOIN sys.tables RTB ON RTB.OBJECT_ID = FKC.REFERENCED_OBJECT_ID '
      + 'INNER JOIN sys.columns RCOL ON RCOL.COLUMN_ID = REFERENCED_COLUMN_ID AND RCOL.OBJECT_ID = RTB.OBJECT_ID';
  }

  /**
   * Generates an SQL query that returns all foreign keys details of a table.
   *
   * @param {string|object} table
   * @param {string} catalogName database name
   * @returns {string}
   */
  getForeignKeysQuery(table, catalogName) {
    const tableName = table.tableName || table;
    let sql = `${this._getForeignKeysQueryPrefix(catalogName)
    } WHERE TB.NAME =${wrapSingleQuote(tableName)}`;

    if (table.schema) {
      sql += ` AND SCHEMA_NAME(TB.SCHEMA_ID) =${wrapSingleQuote(table.schema)}`;
    }

    return sql;
  }

  getForeignKeyQuery(table, attributeName) {
    const tableName = table.tableName || table;

    return Utils.joinSQLFragments([
      this._getForeignKeysQueryPrefix(),
      'WHERE',
      `TB.NAME =${wrapSingleQuote(tableName)}`,
      'AND',
      `COL.NAME =${wrapSingleQuote(attributeName)}`,
      table.schema && `AND SCHEMA_NAME(TB.SCHEMA_ID) =${wrapSingleQuote(table.schema)}`,
    ]);
  }

  getPrimaryKeyConstraintQuery(table, attributeName) {
    const tableName = wrapSingleQuote(table.tableName || table);

    return Utils.joinSQLFragments([
      'SELECT K.TABLE_NAME AS tableName,',
      'K.COLUMN_NAME AS columnName,',
      'K.CONSTRAINT_NAME AS constraintName',
      'FROM INFORMATION_SCHEMA.TABLE_CONSTRAINTS AS C',
      'JOIN INFORMATION_SCHEMA.KEY_COLUMN_USAGE AS K',
      'ON C.TABLE_NAME = K.TABLE_NAME',
      'AND C.CONSTRAINT_CATALOG = K.CONSTRAINT_CATALOG',
      'AND C.CONSTRAINT_SCHEMA = K.CONSTRAINT_SCHEMA',
      'AND C.CONSTRAINT_NAME = K.CONSTRAINT_NAME',
      'WHERE C.CONSTRAINT_TYPE = \'PRIMARY KEY\'',
      `AND K.COLUMN_NAME = ${wrapSingleQuote(attributeName)}`,
      `AND K.TABLE_NAME = ${tableName}`,
      ';',
    ]);
  }

  dropForeignKeyQuery(tableName, foreignKey) {
    return Utils.joinSQLFragments([
      'ALTER TABLE',
      this.quoteTable(tableName),
      'DROP',
      this.quoteIdentifier(foreignKey),
    ]);
  }

  getDefaultConstraintQuery(tableName, attributeName) {
    const quotedTable = this.quoteTable(tableName);

    return Utils.joinSQLFragments([
      'SELECT name FROM sys.default_constraints',
      `WHERE PARENT_OBJECT_ID = OBJECT_ID('${quotedTable}', 'U')`,
      `AND PARENT_COLUMN_ID = (SELECT column_id FROM sys.columns WHERE NAME = ('${attributeName}')`,
      `AND object_id = OBJECT_ID('${quotedTable}', 'U'))`,
      ';',
    ]);
  }

  dropConstraintQuery(tableName, constraintName) {
    return Utils.joinSQLFragments([
      'ALTER TABLE',
      this.quoteTable(tableName),
      'DROP CONSTRAINT',
      this.quoteIdentifier(constraintName),
      ';',
    ]);
  }

  setIsolationLevelQuery() {}

  generateTransactionId() {
    return randomBytes(10).toString('hex');
  }

  startTransactionQuery(transaction) {
    if (transaction.parent) {
      return `SAVE TRANSACTION ${this.quoteIdentifier(transaction.name)};`;
    }

    return 'BEGIN TRANSACTION;';
  }

  commitTransactionQuery(transaction) {
    if (transaction.parent) {
      return;
    }

    return 'COMMIT TRANSACTION;';
  }

  rollbackTransactionQuery(transaction) {
    if (transaction.parent) {
      return `ROLLBACK TRANSACTION ${this.quoteIdentifier(transaction.name)};`;
    }

    return 'ROLLBACK TRANSACTION;';
  }

  selectFromTableFragment(options, model, attributes, tables, mainTableAs, where) {
    this._throwOnEmptyAttributes(attributes, { modelName: model && model.name, as: mainTableAs });

    const dbVersion = this.sequelize.options.databaseVersion;
    const isSQLServer2008 = semver.valid(dbVersion) && semver.lt(dbVersion, '11.0.0');

    if (isSQLServer2008 && options.offset) {
      // For earlier versions of SQL server, we need to nest several queries
      // in order to emulate the OFFSET behavior.
      //
      // 1. The outermost query selects all items from the inner query block.
      //    This is due to a limitation in SQL server with the use of computed
      //    columns (e.g. SELECT ROW_NUMBER()...AS x) in WHERE clauses.
      // 2. The next query handles the LIMIT and OFFSET behavior by getting
      //    the TOP N rows of the query where the row number is > OFFSET
      // 3. The innermost query is the actual set we want information from

      const offset = options.offset || 0;
      const isSubQuery = options.hasIncludeWhere || options.hasIncludeRequired || options.hasMultiAssociation;
      let orders = { mainQueryOrder: [] };
      if (options.order) {
        orders = this.getQueryOrders(options, model, isSubQuery);
      }

      if (orders.mainQueryOrder.length === 0) {
        orders.mainQueryOrder.push(this.quoteIdentifier(model.primaryKeyField));
      }

      const tmpTable = mainTableAs || 'OffsetTable';

      if (options.include) {
        const subQuery = options.subQuery === undefined ? options.limit && options.hasMultiAssociation : options.subQuery;
        const mainTable = {
          name: mainTableAs,
          quotedName: null,
          as: null,
          model,
        };
        const topLevelInfo = {
          names: mainTable,
          options,
          subQuery,
        };

        let mainJoinQueries = [];
        for (const include of options.include) {
          if (include.separate) {
            continue;
          }

          const joinQueries = this.generateInclude(include, { externalAs: mainTableAs, internalAs: mainTableAs }, topLevelInfo);
          mainJoinQueries = mainJoinQueries.concat(joinQueries.mainQuery);
        }

        return Utils.joinSQLFragments([
          'SELECT TOP 100 PERCENT',
          attributes.join(', '),
          'FROM (',
          [
            'SELECT',
            options.limit && `TOP ${options.limit}`,
            '* FROM (',
            [
              'SELECT ROW_NUMBER() OVER (',
              [
                'ORDER BY',
                orders.mainQueryOrder.join(', '),
              ],
              `) as row_num, ${tmpTable}.* FROM (`,
              [
                'SELECT DISTINCT',
                `${tmpTable}.* FROM ${tables} AS ${tmpTable}`,
                mainJoinQueries,
                where && `WHERE ${where}`,
              ],
              `) AS ${tmpTable}`,
            ],
            `) AS ${tmpTable} WHERE row_num > ${offset}`,
          ],
          `) AS ${tmpTable}`,
        ]);
      }

      return Utils.joinSQLFragments([
        'SELECT TOP 100 PERCENT',
        attributes.join(', '),
        'FROM (',
        [
          'SELECT',
          options.limit && `TOP ${options.limit}`,
          '* FROM (',
          [
            'SELECT ROW_NUMBER() OVER (',
            [
              'ORDER BY',
              orders.mainQueryOrder.join(', '),
            ],
            `) as row_num, * FROM ${tables} AS ${tmpTable}`,
            where && `WHERE ${where}`,
          ],
          `) AS ${tmpTable} WHERE row_num > ${offset}`,
        ],
        `) AS ${tmpTable}`,
      ]);
    }

    return Utils.joinSQLFragments([
      'SELECT',
      isSQLServer2008 && options.limit && `TOP ${options.limit}`,
      attributes.join(', '),
      `FROM ${tables}`,
      mainTableAs && `AS ${mainTableAs}`,
      options.tableHint && TableHints[options.tableHint] && `WITH (${TableHints[options.tableHint]})`,
    ]);
  }

  addLimitAndOffset(options, model) {
    // Skip handling of limit and offset as postfixes for older SQL Server versions
    if (semver.valid(this.sequelize.options.databaseVersion) && semver.lt(this.sequelize.options.databaseVersion, '11.0.0')) {
      return '';
    }

    const offset = options.offset || 0;
    const isSubQuery = options.subQuery === undefined
      ? options.hasIncludeWhere || options.hasIncludeRequired || options.hasMultiAssociation
      : options.subQuery;

    let fragment = '';
    let orders = {};

    if (options.order) {
      orders = this.getQueryOrders(options, model, isSubQuery);
    }

    if (options.limit || options.offset) {
      // TODO: document why this is adding the primary key of the model in ORDER BY if options.include is set
      if (!options.order || options.order.length === 0 || options.include && orders.subQueryOrder.length === 0) {
        let primaryKey = model.primaryKeyField;
        const tablePkFragment = `${this.quoteTable(options.tableAs || model.name)}.${this.quoteIdentifier(primaryKey)}`;
        const aliasedAttribute = this._getAliasForFieldFromQueryOptions(primaryKey, options);

        if (aliasedAttribute) {
          const modelName = this.quoteIdentifier(options.tableAs || model.name);
          const alias = this._getAliasForField(modelName, aliasedAttribute[1], options);

          primaryKey = alias || aliasedAttribute[1];
        }

        if (!orders.mainQueryOrder || orders.mainQueryOrder.length === 0) {
          fragment += ` ORDER BY ${tablePkFragment}`;
        } else {
          const orderFieldNames = (options.order || []).map(order => {
            const value = Array.isArray(order) ? order[0] : order;

            if (value instanceof Utils.Col) {
              return value.col;
            }

            if (value instanceof Utils.Literal) {
              return value.val;
            }

            return value;
          });
          const primaryKeyFieldAlreadyPresent = orderFieldNames.includes(
            (primaryKey.col || primaryKey),
          );

          if (!primaryKeyFieldAlreadyPresent) {
            fragment += options.order && !isSubQuery ? ', ' : ' ORDER BY ';
            fragment += tablePkFragment;
          }
        }
      }

      if (options.offset || options.limit) {
        fragment += ` OFFSET ${this.escape(offset, undefined, options)} ROWS`;
      }

      if (options.limit) {
        fragment += ` FETCH NEXT ${this.escape(options.limit, undefined, options)} ROWS ONLY`;
      }
    }

    return fragment;
  }

  booleanValue(value) {
    return value ? 1 : 0;
  }

  /**
   * Quote identifier in sql clause
   *
   * @param {string} identifier
   * @param {boolean} force
   *
   * @returns {string}
   */
  quoteIdentifier(identifier, force) {
    return `[${identifier.replace(/['[\]]+/g, '')}]`;
  }
}

// private methods
function wrapSingleQuote(identifier) {
  return Utils.addTicks(Utils.removeTicks(identifier, '\''), '\'');
}<|MERGE_RESOLUTION|>--- conflicted
+++ resolved
@@ -1,15 +1,12 @@
 'use strict';
 
-<<<<<<< HEAD
 import { defaultValueSchemable } from '../../utils/query-builder-utils';
 import { attributeTypeToSql } from '../abstract/data-types-utils';
-=======
 import { rejectInvalidOptions } from '../../utils';
 import {
   CREATE_DATABASE_QUERY_SUPPORTABLE_OPTION,
   CREATE_SCHEMA_QUERY_SUPPORTABLE_OPTION,
 } from '../abstract/query-generator';
->>>>>>> 2ea7a6ec
 
 const _ = require('lodash');
 const Utils = require('../../utils');
