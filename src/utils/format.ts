import assert from 'assert';
import forIn from 'lodash/forIn';
import isPlainObject from 'lodash/isPlainObject';
import type {
  Model,
  ModelStatic,
  WhereOptions,
  ModelAttributeColumnOptions,
  Attributes,
  BuiltModelAttributeColumOptions,
} from '..';
// eslint-disable-next-line import/order -- caused by temporarily mixing require with import
import { Op as operators } from '../operators';

const DataTypes = require('../data-types');

const operatorsSet = new Set(Object.values(operators));

export type FinderOptions<TAttributes> = {
  attributes?: string[],
  where?: WhereOptions<TAttributes>,
};

export type MappedFinderOptions<TAttributes> = Omit<FinderOptions<TAttributes>, 'attributes'> & {
  // an array of attribute-column mapping, or just attributes
  attributes?: Array<[columnName: string, attributeName: string] | string>,
};

/**
 * Expand and normalize finder options.
 * Mutates the "options" parameter.
 *
 * @param options
 * @param Model
 */
export function mapFinderOptions<M extends Model, T extends FinderOptions<Attributes<M>>>(
  options: T,
  Model: ModelStatic<Model>,
): MappedFinderOptions<Attributes<M>> {
  if (Array.isArray(options.attributes)) {
    options.attributes = Model._injectDependentVirtualAttributes(
      options.attributes,
    );

    options.attributes = options.attributes.filter(
      v => !Model._virtualAttributes.has(v),
    );
  }

  mapOptionFieldNames(options, Model);

  return options;
}

/**
 * Used to map field names in attributes and where conditions.
 *
 * Mutates the "options" parameter.
 *
 * @param options
 * @param Model
 */
export function mapOptionFieldNames<M extends Model>(
  options: FinderOptions<Attributes<M>>,
  Model: ModelStatic<Model>,
): MappedFinderOptions<Attributes<M>> {

  // note: parts of Sequelize rely on this function mutating its inputs.
  //  be aware that these places need to be fixed before trying to make this a pure function.
  //  - ephys

  const out: MappedFinderOptions<Attributes<M>> = options;

  if (Array.isArray(options.attributes)) {
    out.attributes = options.attributes.map(attributeName => {
      // Object lookups will force any variable to strings, we don't want that for special objects etc
      if (typeof attributeName !== 'string') {
        return attributeName;
      }

      // Map attributes to column names
      const columnName: string | undefined = Model.rawAttributes[attributeName]?.field;
      if (columnName && columnName !== attributeName) {
        return [columnName, attributeName];
      }

      return attributeName;
    });
  }

  if (options.where != null && isPlainObject(options.where)) {
    // eslint-disable-next-line @typescript-eslint/prefer-ts-expect-error -- this fails in TS 4.4 and up, but not before
    // @ts-ignore the work necessary to type the return type of mapWhereFieldNames is not worth it
    out.where = mapWhereFieldNames(options.where, Model);
  }

  return out;
}

export function mapWhereFieldNames(where: Record<string | symbol, any>, Model: ModelStatic<Model>): object {
  if (!where) {
    return where;
  }

  const newWhere: Record<string | symbol, any> = Object.create(null);
  // TODO [2022-09-01]: note on 'as any[]': TypeScript < 4.4 does not support using Symbol for keys.
  //  Cast can be removed in sept. 2022 when we drop support for < 4.4
  for (const attributeNameOrOperator of getComplexKeys(where) as any[]) {
    const rawAttribute: ModelAttributeColumnOptions | undefined = Model.rawAttributes[attributeNameOrOperator];

    // TODO [2022-09-01]: note on 'any': TypeScript < 4.4 does not support using Symbol for keys.
    //  Cast can changed back to 'symbol | string' in sept. 2022 when we drop support for < 4.4
    const columnNameOrOperator: any = rawAttribute?.field ?? attributeNameOrOperator;

    if (
      isPlainObject(where[attributeNameOrOperator])
        && !(
          rawAttribute
          && (rawAttribute.type instanceof DataTypes.HSTORE
            || rawAttribute.type instanceof DataTypes.JSON)
        )
    ) {
      // Prevent renaming of HSTORE & JSON fields
      newWhere[columnNameOrOperator] = mapOptionFieldNames(
        {
          where: where[attributeNameOrOperator],
        },
        Model,
      ).where;

      continue;
    }

    if (Array.isArray(where[attributeNameOrOperator])) {
      newWhere[columnNameOrOperator] = [...where[attributeNameOrOperator]];

      for (const [index, wherePart] of where[attributeNameOrOperator].entries()) {
        if (isPlainObject(wherePart)) {
          newWhere[columnNameOrOperator][index] = mapWhereFieldNames(wherePart, Model);
        }
      }

      continue;
    }

    newWhere[columnNameOrOperator] = where[attributeNameOrOperator];
  }

  return newWhere;
}

/**
 * getComplexKeys
 *
 * @param obj
 * @returns All keys including operators
 * @private
 */
export function getComplexKeys(obj: object): Array<string | symbol> {
  return [
    ...getOperators(obj),
    ...Object.keys(obj),
  ];
}

/**
 * getOperators
 *
 * @param obj
 * @returns All operators properties of obj
 * @private
 */
export function getOperators(obj: object): symbol[] {
  return Object.getOwnPropertySymbols(obj).filter(s => operatorsSet.has(s));
}

export function combineTableNames(tableName1: string, tableName2: string): string {
  return tableName1.toLowerCase() < tableName2.toLowerCase()
    ? tableName1 + tableName2
    : tableName2 + tableName1;
}

/**
 * Used to map field names in values
 *
 * @param dataValues
 * @param attributeNames
 * @param ModelClass
 */
export function mapValueFieldNames( // TODO: rename to mapAttributesToColumNames? See https://github.com/sequelize/meetings/issues/17
  dataValues: Record<string, any>,
  attributeNames: string[],
  ModelClass: ModelStatic<Model>,
): Record<string, any> {
  const values: Record<string, any> = Object.create(null);

  for (const attributeName of attributeNames) {
    if (dataValues[attributeName] !== undefined && !ModelClass._virtualAttributes.has(attributeName)) {
      // Field name mapping
      const columnName = ModelClass.rawAttributes[attributeName]?.field ?? attributeName;

      values[columnName] = dataValues[attributeName];
    }
  }

  return values;
}

/**
 * Removes entries from `hash` whose value is either null or undefined, unless `omitNull` is false or `allowNull` includes that key.
 *
 * Keys ending with 'Id' are never removed.
 *
 * @param hash the object from which entries with nullish values will be removed.
 * @param omitNull if false, this method returns the object as-is
 * @param options
 * @param options.allowNull A list of keys that must be preserved even if their value is null or undefined.
 */
export function removeNullishValuesFromHash(
  hash: Record<string, any>,
  omitNull: boolean,
  options?: { allowNull?: string[] },
): Record<string, any> {
  let result = hash;

  const allowNull = options?.allowNull ?? [];

  if (!omitNull) {
    return result;
  }

  const _hash: { [key: string]: any } = Object.create(null);

  forIn(hash, (val: any, key: string) => {
    if (
      allowNull.includes(key)
        || key.endsWith('Id')
        || val !== null && val !== undefined
    ) {
      _hash[key] = val;
    }
  });

  result = _hash;

  return result;
<<<<<<< HEAD
=======
}

/**
 * Returns ENUM name by joining table and column name
 *
 * @param tableName
 * @param columnName
 * @private
 */
export function generateEnumName(
  tableName: string,
  columnName: string,
): string {
  return `enum_${tableName}_${columnName}`;
}

export function getColumnName(attribute: BuiltModelAttributeColumOptions): string {
  assert(attribute.fieldName != null, 'getColumnName expects a normalized attribute meta');

  // field is the column name alias
  // if no alias is set, fieldName (the JS name) will be used instead.
  return attribute.field || attribute.fieldName;
>>>>>>> 751826a7
}<|MERGE_RESOLUTION|>--- conflicted
+++ resolved
@@ -244,22 +244,6 @@
   result = _hash;
 
   return result;
-<<<<<<< HEAD
-=======
-}
-
-/**
- * Returns ENUM name by joining table and column name
- *
- * @param tableName
- * @param columnName
- * @private
- */
-export function generateEnumName(
-  tableName: string,
-  columnName: string,
-): string {
-  return `enum_${tableName}_${columnName}`;
 }
 
 export function getColumnName(attribute: BuiltModelAttributeColumOptions): string {
@@ -268,5 +252,4 @@
   // field is the column name alias
   // if no alias is set, fieldName (the JS name) will be used instead.
   return attribute.field || attribute.fieldName;
->>>>>>> 751826a7
 }