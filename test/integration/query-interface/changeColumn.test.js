--- conflicted
+++ resolved
@@ -44,24 +44,13 @@
           schema: 'archive',
         });
 
-<<<<<<< HEAD
-      if (['postgres', 'postgres-native'].includes(dialect)) {
-        expect(table.currency.type).to.equal('REAL');
-      } else {
-        expect(table.currency.type).to.equal('FLOAT');
-      }
-    });
-=======
         if (['postgres', 'postgres-native'].includes(dialect)) {
-          expect(table.currency.type).to.equal('DOUBLE PRECISION');
-        } else if (dialect === 'db2') {
-          expect(table.currency.type).to.equal('DOUBLE');
+          expect(table.currency.type).to.equal('REAL');
         } else {
           expect(table.currency.type).to.equal('FLOAT');
         }
       });
     }
->>>>>>> 2ea7a6ec
 
     it('should change columns', async function () {
       await this.queryInterface.createTable({
