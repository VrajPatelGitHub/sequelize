'use strict';

const Support = require('../support');
const { QueryTypes, DataTypes } = require('@sequelize/core');
const util = require('util');
const _ = require('lodash');

const expectsql = Support.expectsql;
const current = Support.sequelize;
const sql = current.dialect.queryGenerator;
const Op = Support.Sequelize.Op;

// Notice: [] will be replaced by dialect specific tick/quote character when there is not dialect specific expectation but only a default expectation

describe(Support.getTestDialectTeaser('SQL'), () => {
  describe('whereQuery', () => {
    const testsql = function (params, options, expectation) {
      if (expectation === undefined) {
        expectation = options;
        options = undefined;
      }

      it(util.inspect(params, { depth: 10 }) + (options && `, ${util.inspect(options)}` || ''), () => {
        const sqlOrError = _.attempt(sql.whereQuery.bind(sql), params, options);

        return expectsql(sqlOrError, expectation);
      });
    };

    testsql({}, {
      default: '',
    });
    testsql([], {
      default: '',
    });
    testsql({ id: undefined }, {
      default: new Error('WHERE parameter "id" has invalid "undefined" value'),
    });
    testsql({ id: 1 }, {
      default: 'WHERE [id] = 1',
    });
    testsql({ id: 1, user: undefined }, {
      default: new Error('WHERE parameter "user" has invalid "undefined" value'),
    });
    testsql({ id: 1, user: undefined }, { type: QueryTypes.SELECT }, {
      default: new Error('WHERE parameter "user" has invalid "undefined" value'),
    });
    testsql({ id: 1, user: undefined }, { type: QueryTypes.BULKDELETE }, {
      default: new Error('WHERE parameter "user" has invalid "undefined" value'),
    });
    testsql({ id: 1, user: undefined }, { type: QueryTypes.BULKUPDATE }, {
      default: new Error('WHERE parameter "user" has invalid "undefined" value'),
    });
    testsql({ id: 1 }, { prefix: 'User' }, {
      default: 'WHERE [User].[id] = 1',
    });

    it('{ id: 1 }, { prefix: current.literal(sql.quoteTable.call(current.dialect.queryGenerator, {schema: \'yolo\', tableName: \'User\'})) }', () => {
      expectsql(sql.whereQuery({ id: 1 }, { prefix: current.literal(sql.quoteTable.call(current.dialect.queryGenerator, { schema: 'yolo', tableName: 'User' })) }), {
        default: 'WHERE [yolo.User].[id] = 1',
        ibmi: 'WHERE "yolo"."User"."id" = 1',
        postgres: 'WHERE "yolo"."User"."id" = 1',
        db2: 'WHERE "yolo"."User"."id" = 1',
        snowflake: 'WHERE "yolo"."User"."id" = 1',
        mariadb: 'WHERE `yolo`.`User`.`id` = 1',
        mssql: 'WHERE [yolo].[User].[id] = 1',
      });
    });

    testsql({
      name: 'a project',
      [Op.or]: [
        { id: [1, 2, 3] },
        { id: { [Op.gt]: 10 } },
      ],
    }, {
      default: 'WHERE ([id] IN (1, 2, 3) OR [id] > 10) AND [name] = \'a project\'',
      mssql: 'WHERE ([id] IN (1, 2, 3) OR [id] > 10) AND [name] = N\'a project\'',
    });

    testsql({
      name: 'a project',
      id: {
        [Op.or]: [
          [1, 2, 3],
          { [Op.gt]: 10 },
        ],
      },
    }, {
      default: 'WHERE [name] = \'a project\' AND ([id] IN (1, 2, 3) OR [id] > 10)',
      mssql: 'WHERE [name] = N\'a project\' AND ([id] IN (1, 2, 3) OR [id] > 10)',
    });

    testsql({
      name: 'here is a null char: \0',
    }, {
      default: 'WHERE [name] = \'here is a null char: \\0\'',
      snowflake: 'WHERE "name" = \'here is a null char: \0\'',
      mssql: 'WHERE [name] = N\'here is a null char: \0\'',
      db2: 'WHERE "name" = \'here is a null char: \0\'',
      ibmi: 'WHERE "name" = \'here is a null char: \0\'',
      sqlite: 'WHERE `name` = \'here is a null char: \0\'',
    });
  });

  describe('whereItemQuery', () => {
    const testsql = function (key, value, options, expectation) {
      if (expectation === undefined) {
        expectation = options;
        options = undefined;
      }

      it(`${String(key)}: ${util.inspect(value, { depth: 10 })}${options && `, ${util.inspect(options)}` || ''}`, () => {
        return expectsql(sql.whereItemQuery(key, value, options), expectation);
      });
    };

    testsql(undefined, 'lol=1', {
      default: 'lol=1',
    });

    testsql('deleted', null, {
      default: '`deleted` IS NULL',
      ibmi: '"deleted" IS NULL',
      db2: '"deleted" IS NULL',
      postgres: '"deleted" IS NULL',
      snowflake: '"deleted" IS NULL',
      mssql: '[deleted] IS NULL',
    });

    describe('Op.in', () => {
      testsql('equipment', {
        [Op.in]: [1, 3],
      }, {
        default: '[equipment] IN (1, 3)',
      });

      testsql('equipment', {
        [Op.in]: [],
      }, {
        default: '[equipment] IN (NULL)',
      });

      testsql('muscles', {
        [Op.in]: [2, 4],
      }, {
        default: '[muscles] IN (2, 4)',
      });

      testsql('equipment', {
        [Op.in]: current.literal(
          '(select order_id from product_orders where product_id = 3)',
        ),
      }, {
        default: '[equipment] IN (select order_id from product_orders where product_id = 3)',
      });
    });

    describe('Buffer', () => {
      testsql('field', Buffer.from('Sequelize'), {
        ibmi: '"field" = BLOB(X\'53657175656c697a65\')',
        postgres: '"field" = E\'\\\\x53657175656c697a65\'',
        sqlite: '`field` = X\'53657175656c697a65\'',
        mariadb: '`field` = X\'53657175656c697a65\'',
        mysql: '`field` = X\'53657175656c697a65\'',
        db2: '"field" = BLOB(\'Sequelize\')',
        snowflake: '"field" = X\'53657175656c697a65\'',
        mssql: '[field] = 0x53657175656c697a65',
      });
    });

    describe('Op.not', () => {
      testsql('deleted', {
        [Op.not]: true,
      }, {
        default: '[deleted] IS NOT true',
        mssql: '[deleted] IS NOT 1',
        ibmi: '"deleted" IS NOT 1',
        sqlite: '`deleted` IS NOT 1',
      });

      testsql('deleted', {
        [Op.not]: null,
      }, {
        default: '[deleted] IS NOT NULL',
      });

      testsql('muscles', {
        [Op.not]: 3,
      }, {
        default: '[muscles] != 3',
      });
    });

    describe('Op.notIn', () => {
      testsql('equipment', {
        [Op.notIn]: [],
      }, {
        default: '',
      });

      testsql('equipment', {
        [Op.notIn]: [4, 19],
      }, {
        default: '[equipment] NOT IN (4, 19)',
      });

      testsql('equipment', {
        [Op.notIn]: current.literal(
          '(select order_id from product_orders where product_id = 3)',
        ),
      }, {
        default: '[equipment] NOT IN (select order_id from product_orders where product_id = 3)',
      });
    });

    describe('Op.ne', () => {
      testsql('email', {
        [Op.ne]: 'jack.bauer@gmail.com',
      }, {
        default: '[email] != \'jack.bauer@gmail.com\'',
        mssql: '[email] != N\'jack.bauer@gmail.com\'',
      });
    });

    describe('Op.and/Op.or/Op.not', () => {
      describe('Op.or', () => {
        testsql('email', {
          [Op.or]: ['maker@mhansen.io', 'janzeh@gmail.com'],
        }, {
          default: '([email] = \'maker@mhansen.io\' OR [email] = \'janzeh@gmail.com\')',
          mssql: '([email] = N\'maker@mhansen.io\' OR [email] = N\'janzeh@gmail.com\')',
        });

        testsql('rank', {
          [Op.or]: {
            [Op.lt]: 100,
            [Op.eq]: null,
          },
        }, {
          default: '([rank] < 100 OR [rank] IS NULL)',
        });

        testsql(Op.or, [
          { email: 'maker@mhansen.io' },
          { email: 'janzeh@gmail.com' },
        ], {
          default: '([email] = \'maker@mhansen.io\' OR [email] = \'janzeh@gmail.com\')',
          mssql: '([email] = N\'maker@mhansen.io\' OR [email] = N\'janzeh@gmail.com\')',
        });

        testsql(Op.or, {
          email: 'maker@mhansen.io',
          name: 'Mick Hansen',
        }, {
          default: '([email] = \'maker@mhansen.io\' OR [name] = \'Mick Hansen\')',
          mssql: '([email] = N\'maker@mhansen.io\' OR [name] = N\'Mick Hansen\')',
        });

        testsql(Op.or, {
          equipment: [1, 3],
          muscles: {
            [Op.in]: [2, 4],
          },
        }, {
          default: '([equipment] IN (1, 3) OR [muscles] IN (2, 4))',
        });

        testsql(Op.or, [
          {
            roleName: 'NEW',
          }, {
            roleName: 'CLIENT',
            type: 'CLIENT',
          },
        ], {
          default: '([roleName] = \'NEW\' OR ([roleName] = \'CLIENT\' AND [type] = \'CLIENT\'))',
          mssql: '([roleName] = N\'NEW\' OR ([roleName] = N\'CLIENT\' AND [type] = N\'CLIENT\'))',
        });

        it('sequelize.or({group_id: 1}, {user_id: 2})', function () {
          expectsql(sql.whereItemQuery(undefined, this.sequelize.or({ group_id: 1 }, { user_id: 2 })), {
            default: '([group_id] = 1 OR [user_id] = 2)',
          });
        });

        it('sequelize.or({group_id: 1}, {user_id: 2, role: \'admin\'})', function () {
          expectsql(sql.whereItemQuery(undefined, this.sequelize.or({ group_id: 1 }, { user_id: 2, role: 'admin' })), {
            default: '([group_id] = 1 OR ([user_id] = 2 AND [role] = \'admin\'))',
            mssql: '([group_id] = 1 OR ([user_id] = 2 AND [role] = N\'admin\'))',
          });
        });

        testsql(Op.or, [], {
          default: '0 = 1',
        });

        testsql(Op.or, {}, {
          default: '0 = 1',
        });

        it('sequelize.or()', function () {
          expectsql(sql.whereItemQuery(undefined, this.sequelize.or()), {
            default: '0 = 1',
          });
        });
      });

      describe('Op.and', () => {
        testsql(Op.and, {
          [Op.or]: {
            group_id: 1,
            user_id: 2,
          },
          shared: 1,
        }, {
          default: '(([group_id] = 1 OR [user_id] = 2) AND [shared] = 1)',
        });

        testsql(Op.and, [
          {
            name: {
              [Op.like]: '%hello',
            },
          },
          {
            name: {
              [Op.like]: 'hello%',
            },
          },
        ], {
          default: '([name] LIKE \'%hello\' AND [name] LIKE \'hello%\')',
          mssql: '([name] LIKE N\'%hello\' AND [name] LIKE N\'hello%\')',
        });

        testsql('rank', {
          [Op.and]: {
            [Op.ne]: 15,
            [Op.between]: [10, 20],
          },
        }, {
          default: '([rank] != 15 AND [rank] BETWEEN 10 AND 20)',
        });

        testsql('name', {
          [Op.and]: [
            { [Op.like]: '%someValue1%' },
            { [Op.like]: '%someValue2%' },
          ],
        }, {
          default: '([name] LIKE \'%someValue1%\' AND [name] LIKE \'%someValue2%\')',
          mssql: '([name] LIKE N\'%someValue1%\' AND [name] LIKE N\'%someValue2%\')',
        });

        it('sequelize.and({shared: 1, sequelize.or({group_id: 1}, {user_id: 2}))', function () {
          expectsql(sql.whereItemQuery(undefined, this.sequelize.and({ shared: 1 }, this.sequelize.or({ group_id: 1 }, { user_id: 2 }))), {
            default: '([shared] = 1 AND ([group_id] = 1 OR [user_id] = 2))',
          });
        });
      });

      describe('Op.not', () => {
        testsql(Op.not, {
          [Op.or]: {
            group_id: 1,
            user_id: 2,
          },
          shared: 1,
        }, {
          default: 'NOT (([group_id] = 1 OR [user_id] = 2) AND [shared] = 1)',
        });

        testsql(Op.not, [], {
          default: '0 = 1',
        });

        testsql(Op.not, {}, {
          default: '0 = 1',
        });
      });
    });

    describe('Op.col', () => {
      testsql('userId', {
        [Op.col]: 'user.id',
      }, {
        default: '[userId] = [user].[id]',
      });

      testsql('userId', {
        [Op.eq]: {
          [Op.col]: 'user.id',
        },
      }, {
        default: '[userId] = [user].[id]',
      });

      testsql('userId', {
        [Op.gt]: {
          [Op.col]: 'user.id',
        },
      }, {
        default: '[userId] > [user].[id]',
      });

      testsql(Op.or, [
        { ownerId: { [Op.col]: 'user.id' } },
        { ownerId: { [Op.col]: 'organization.id' } },
      ], {
        default: '([ownerId] = [user].[id] OR [ownerId] = [organization].[id])',
      });

      testsql('$organization.id$', {
        [Op.col]: 'user.organizationId',
      }, {
        default: '[organization].[id] = [user].[organizationId]',
      });

      testsql('$offer.organization.id$', {
        [Op.col]: 'offer.user.organizationId',
      }, {
        default: '[offer->organization].[id] = [offer->user].[organizationId]',
      });
    });

    describe('Op.gt', () => {
      testsql('rank', {
        [Op.gt]: 2,
      }, {
        default: '[rank] > 2',
      });

      testsql('created_at', {
        [Op.lt]: {
          [Op.col]: 'updated_at',
        },
      }, {
        default: '[created_at] < [updated_at]',
      });
    });

    describe('Op.like', () => {
      testsql('username', {
        [Op.like]: '%swagger',
      }, {
        default: '[username] LIKE \'%swagger\'',
        mssql: '[username] LIKE N\'%swagger\'',
      });
    });

    describe('Op.startsWith', () => {
      testsql('username', {
        [Op.startsWith]: 'swagger',
      }, {
        default: '[username] LIKE \'swagger%\'',
        mssql: '[username] LIKE N\'swagger%\'',
      });

      testsql('username', {
        [Op.startsWith]: current.literal('swagger'),
      }, {
        default: '[username] LIKE \'swagger%\'',
        mssql: '[username] LIKE N\'swagger%\'',
      });
    });

    describe('Op.endsWith', () => {
      testsql('username', {
        [Op.endsWith]: 'swagger',
      }, {
        default: '[username] LIKE \'%swagger\'',
        mssql: '[username] LIKE N\'%swagger\'',
      });

      testsql('username', {
        [Op.endsWith]: current.literal('swagger'),
      }, {
        default: '[username] LIKE \'%swagger\'',
        mssql: '[username] LIKE N\'%swagger\'',
      });
    });

    describe('Op.substring', () => {
      testsql('username', {
        [Op.substring]: 'swagger',
      }, {
        default: '[username] LIKE \'%swagger%\'',
        mssql: '[username] LIKE N\'%swagger%\'',
      });

      testsql('username', {
        [Op.substring]: current.literal('swagger'),
      }, {
        default: '[username] LIKE \'%swagger%\'',
        mssql: '[username] LIKE N\'%swagger%\'',
      });
    });

    describe('Op.between', () => {
      testsql('date', {
        [Op.between]: ['2013-01-01', '2013-01-11'],
      }, {
        default: '[date] BETWEEN \'2013-01-01\' AND \'2013-01-11\'',
        mssql: '[date] BETWEEN N\'2013-01-01\' AND N\'2013-01-11\'',
      });

      testsql('date', {
        [Op.between]: [new Date('2013-01-01'), new Date('2013-01-11')],
      }, {
        default: '[date] BETWEEN \'2013-01-01 00:00:00.000 +00:00\' AND \'2013-01-11 00:00:00.000 +00:00\'',
        mysql: '`date` BETWEEN \'2013-01-01 00:00:00\' AND \'2013-01-11 00:00:00\'',
        db2: '"date" BETWEEN \'2013-01-01 00:00:00\' AND \'2013-01-11 00:00:00\'',
        snowflake: '"date" BETWEEN \'2013-01-01 00:00:00\' AND \'2013-01-11 00:00:00\'',
        mariadb: '`date` BETWEEN \'2013-01-01 00:00:00.000\' AND \'2013-01-11 00:00:00.000\'',
        ibmi: '"date" BETWEEN \'2013-01-01 00:00:00.000\' AND \'2013-01-11 00:00:00.000\'',
      });

      testsql('date', {
        [Op.between]: [1_356_998_400_000, 1_357_862_400_000],
      }, {
        model: {
          rawAttributes: {
            date: {
              type: new DataTypes.DATE(),
            },
          },
        },
      },
      {
        default: '[date] BETWEEN \'2013-01-01 00:00:00.000 +00:00\' AND \'2013-01-11 00:00:00.000 +00:00\'',
        mssql: '[date] BETWEEN N\'2013-01-01 00:00:00.000 +00:00\' AND N\'2013-01-11 00:00:00.000 +00:00\'',
      });

      testsql('date', {
        [Op.between]: ['2012-12-10', '2013-01-02'],
        [Op.notBetween]: ['2013-01-04', '2013-01-20'],
      }, {
        default: '([date] BETWEEN \'2012-12-10\' AND \'2013-01-02\' AND [date] NOT BETWEEN \'2013-01-04\' AND \'2013-01-20\')',
        mssql: '([date] BETWEEN N\'2012-12-10\' AND N\'2013-01-02\' AND [date] NOT BETWEEN N\'2013-01-04\' AND N\'2013-01-20\')',
      });
    });

    describe('Op.notBetween', () => {
      testsql('date', {
        [Op.notBetween]: ['2013-01-01', '2013-01-11'],
      }, {
        default: '[date] NOT BETWEEN \'2013-01-01\' AND \'2013-01-11\'',
        mssql: '[date] NOT BETWEEN N\'2013-01-01\' AND N\'2013-01-11\'',
      });
    });

    if (current.dialect.supports.ARRAY) {
      describe('ARRAY', () => {
        describe('Op.contains', () => {
          testsql('muscles', {
            [Op.contains]: [2, 3],
          }, {
            postgres: '"muscles" @> ARRAY[2,3]',
          });

          testsql('muscles', {
            [Op.contained]: [6, 8],
          }, {
            postgres: '"muscles" <@ ARRAY[6,8]',
          });

          testsql('muscles', {
            [Op.contains]: [2, 5],
          }, {
            field: {
              type: DataTypes.ARRAY(DataTypes.INTEGER),
            },
          }, {
            postgres: '"muscles" @> ARRAY[2,5]::INTEGER[]',
          });

          testsql('muscles', {
            [Op.contains]: ['stringValue1', 'stringValue2', 'stringValue3'],
          }, {
            postgres: '"muscles" @> ARRAY[\'stringValue1\',\'stringValue2\',\'stringValue3\']',
          });

          testsql('muscles', {
            [Op.contained]: ['stringValue1', 'stringValue2', 'stringValue3'],
          }, {
            postgres: '"muscles" <@ ARRAY[\'stringValue1\',\'stringValue2\',\'stringValue3\']',
          });

          testsql('muscles', {
            [Op.contains]: ['stringValue1', 'stringValue2'],
          }, {
            field: {
              type: DataTypes.ARRAY(DataTypes.STRING),
            },
          }, {
            postgres: '"muscles" @> ARRAY[\'stringValue1\',\'stringValue2\']::VARCHAR(255)[]',
          });
        });

        describe('Op.overlap', () => {
          testsql('muscles', {
            [Op.overlap]: [3, 11],
          }, {
            postgres: '"muscles" && ARRAY[3,11]',
          });
        });

        describe('Op.any', () => {
          testsql('userId', {
            [Op.any]: [4, 5, 6],
          }, {
            postgres: '"userId" = ANY (ARRAY[4,5,6])',
          });

          testsql('userId', {
            [Op.any]: [2, 5],
          }, {
            field: {
              type: DataTypes.ARRAY(DataTypes.INTEGER),
            },
          }, {
            postgres: '"userId" = ANY (ARRAY[2,5]::INTEGER[])',
          });

          describe('Op.values', () => {
            testsql('userId', {
              [Op.any]: {
                [Op.values]: [4, 5, 6],
              },
            }, {
              postgres: '"userId" = ANY (VALUES (4), (5), (6))',
            });

            testsql('userId', {
              [Op.any]: {
                [Op.values]: [2, 5],
              },
            }, {
              field: {
                type: DataTypes.ARRAY(DataTypes.INTEGER),
              },
            }, {
              postgres: '"userId" = ANY (VALUES (2), (5))',
            });
          });
        });

        describe('Op.all', () => {
          testsql('userId', {
            [Op.all]: [4, 5, 6],
          }, {
            postgres: '"userId" = ALL (ARRAY[4,5,6])',
          });

          testsql('userId', {
            [Op.all]: [2, 5],
          }, {
            field: {
              type: DataTypes.ARRAY(DataTypes.INTEGER),
            },
          }, {
            postgres: '"userId" = ALL (ARRAY[2,5]::INTEGER[])',
          });

          describe('Op.values', () => {
            testsql('userId', {
              [Op.all]: {
                [Op.values]: [4, 5, 6],
              },
            }, {
              postgres: '"userId" = ALL (VALUES (4), (5), (6))',
            });

            testsql('userId', {
              [Op.all]: {
                [Op.values]: [2, 5],
              },
            }, {
              field: {
                type: DataTypes.ARRAY(DataTypes.INTEGER),
              },
            }, {
              postgres: '"userId" = ALL (VALUES (2), (5))',
            });
          });
        });

        describe('Op.like', () => {
          testsql('userId', {
            [Op.like]: {
              [Op.any]: ['foo', 'bar', 'baz'],
            },
          }, {
            postgres: '"userId" LIKE ANY (ARRAY[\'foo\',\'bar\',\'baz\'])',
          });

          testsql('userId', {
            [Op.iLike]: {
              [Op.any]: ['foo', 'bar', 'baz'],
            },
          }, {
            postgres: '"userId" ILIKE ANY (ARRAY[\'foo\',\'bar\',\'baz\'])',
          });

          testsql('userId', {
            [Op.notLike]: {
              [Op.any]: ['foo', 'bar', 'baz'],
            },
          }, {
            postgres: '"userId" NOT LIKE ANY (ARRAY[\'foo\',\'bar\',\'baz\'])',
          });

          testsql('userId', {
            [Op.notILike]: {
              [Op.any]: ['foo', 'bar', 'baz'],
            },
          }, {
            postgres: '"userId" NOT ILIKE ANY (ARRAY[\'foo\',\'bar\',\'baz\'])',
          });

          testsql('userId', {
            [Op.like]: {
              [Op.all]: ['foo', 'bar', 'baz'],
            },
          }, {
            postgres: '"userId" LIKE ALL (ARRAY[\'foo\',\'bar\',\'baz\'])',
          });

          testsql('userId', {
            [Op.iLike]: {
              [Op.all]: ['foo', 'bar', 'baz'],
            },
          }, {
            postgres: '"userId" ILIKE ALL (ARRAY[\'foo\',\'bar\',\'baz\'])',
          });

          testsql('userId', {
            [Op.notLike]: {
              [Op.all]: ['foo', 'bar', 'baz'],
            },
          }, {
            postgres: '"userId" NOT LIKE ALL (ARRAY[\'foo\',\'bar\',\'baz\'])',
          });

          testsql('userId', {
            [Op.notILike]: {
              [Op.all]: ['foo', 'bar', 'baz'],
            },
          }, {
            postgres: '"userId" NOT ILIKE ALL (ARRAY[\'foo\',\'bar\',\'baz\'])',
          });
        });
      });
    }

    if (current.dialect.supports.RANGE) {
      describe('RANGE', () => {

        testsql('range', {
          [Op.contains]: new Date(Date.UTC(2000, 1, 1)),
        }, {
          field: {
            type: new DataTypes.postgres.RANGE(DataTypes.DATE),
          },
          prefix: 'Timeline',
        }, {
          postgres: '"Timeline"."range" @> \'2000-02-01 00:00:00.000 +00:00\'::timestamptz',
        });

        testsql('range', {
          [Op.contains]: [new Date(Date.UTC(2000, 1, 1)), new Date(Date.UTC(2000, 2, 1))],
        }, {
          field: {
            type: new DataTypes.postgres.RANGE(DataTypes.DATE),
          },
          prefix: 'Timeline',
        }, {
          postgres: '"Timeline"."range" @> \'["2000-02-01 00:00:00.000 +00:00","2000-03-01 00:00:00.000 +00:00")\'',
        });

        testsql('range', {
          [Op.contained]: [new Date(Date.UTC(2000, 1, 1)), new Date(Date.UTC(2000, 2, 1))],
        }, {
          field: {
            type: new DataTypes.postgres.RANGE(DataTypes.DATE),
          },
          prefix: 'Timeline',
        }, {
          postgres: '"Timeline"."range" <@ \'["2000-02-01 00:00:00.000 +00:00","2000-03-01 00:00:00.000 +00:00")\'',
        });

        testsql('unboundedRange', {
          [Op.contains]: [new Date(Date.UTC(2000, 1, 1)), null],
        }, {
          field: {
            type: new DataTypes.postgres.RANGE(DataTypes.DATE),
          },
          prefix: 'Timeline',
        }, {
          postgres: '"Timeline"."unboundedRange" @> \'["2000-02-01 00:00:00.000 +00:00",)\'',
        });

        testsql('unboundedRange', {
          [Op.contains]: [Number.NEGATIVE_INFINITY, Number.POSITIVE_INFINITY],
        }, {
          field: {
            type: new DataTypes.postgres.RANGE(DataTypes.DATE),
          },
          prefix: 'Timeline',
        }, {
          postgres: '"Timeline"."unboundedRange" @> \'[-infinity,infinity)\'',
        });

        testsql('reservedSeats', {
          [Op.overlap]: [1, 4],
        }, {
          field: {
            type: new DataTypes.postgres.RANGE(),
          },
          prefix: 'Room',
        }, {
          postgres: '"Room"."reservedSeats" && \'[1,4)\'',
        });

        testsql('reservedSeats', {
          [Op.adjacent]: [1, 4],
        }, {
          field: {
            type: new DataTypes.postgres.RANGE(),
          },
          prefix: 'Room',
        }, {
          postgres: '"Room"."reservedSeats" -|- \'[1,4)\'',
        });

        testsql('reservedSeats', {
          [Op.strictLeft]: [1, 4],
        }, {
          field: {
            type: new DataTypes.postgres.RANGE(),
          },
          prefix: 'Room',
        }, {
          postgres: '"Room"."reservedSeats" << \'[1,4)\'',
        });

        testsql('reservedSeats', {
          [Op.strictRight]: [1, 4],
        }, {
          field: {
            type: new DataTypes.postgres.RANGE(),
          },
          prefix: 'Room',
        }, {
          postgres: '"Room"."reservedSeats" >> \'[1,4)\'',
        });

        testsql('reservedSeats', {
          [Op.noExtendRight]: [1, 4],
        }, {
          field: {
            type: new DataTypes.postgres.RANGE(),
          },
          prefix: 'Room',
        }, {
          postgres: '"Room"."reservedSeats" &< \'[1,4)\'',
        });

        testsql('reservedSeats', {
          [Op.noExtendLeft]: [1, 4],
        }, {
          field: {
            type: new DataTypes.postgres.RANGE(),
          },
          prefix: 'Room',
        }, {
          postgres: '"Room"."reservedSeats" &> \'[1,4)\'',
        });

      });
    }

    if (current.dialect.supports.JSON) {
      describe('JSON', () => {
        it('sequelize.json("profile.id"), sequelize.cast(2, \'text\')")', function () {
          expectsql(sql.whereItemQuery(undefined, this.sequelize.json('profile.id', this.sequelize.cast('12346-78912', 'text'))), {
            postgres: '("profile"#>>\'{id}\') = CAST(\'12346-78912\' AS TEXT)',
            sqlite: 'json_extract(`profile`,\'$.id\') = CAST(\'12346-78912\' AS TEXT)',
            mariadb: 'json_unquote(json_extract(`profile`,\'$.id\')) = CAST(\'12346-78912\' AS CHAR)',
            mysql: 'json_unquote(json_extract(`profile`,\'$.\\"id\\"\')) = CAST(\'12346-78912\' AS CHAR)',
          });
        });

        it('sequelize.json({profile: {id: "12346-78912", name: "test"}})', function () {
          expectsql(sql.whereItemQuery(undefined, this.sequelize.json({ profile: { id: '12346-78912', name: 'test' } })), {
            postgres: '("profile"#>>\'{id}\') = \'12346-78912\' AND ("profile"#>>\'{name}\') = \'test\'',
            sqlite: 'json_extract(`profile`,\'$.id\') = \'12346-78912\' AND json_extract(`profile`,\'$.name\') = \'test\'',
            mariadb: 'json_unquote(json_extract(`profile`,\'$.id\')) = \'12346-78912\' AND json_unquote(json_extract(`profile`,\'$.name\')) = \'test\'',
            mysql: 'json_unquote(json_extract(`profile`,\'$.\\"id\\"\')) = \'12346-78912\' AND json_unquote(json_extract(`profile`,\'$.\\"name\\"\')) = \'test\'',
          });
        });

        testsql('data', {
          nested: {
            attribute: 'value',
          },
        }, {
          field: {
            type: new DataTypes.JSONB(),
          },
          prefix: 'User',
        }, {
          mariadb: 'json_unquote(json_extract(`User`.`data`,\'$.nested.attribute\')) = \'value\'',
          mysql: 'json_unquote(json_extract(`User`.`data`,\'$.\\"nested\\".\\"attribute\\"\')) = \'value\'',
          postgres: '("User"."data"#>>\'{nested,attribute}\') = \'value\'',
          sqlite: 'json_extract(`User`.`data`,\'$.nested.attribute\') = \'value\'',
        });

        testsql('data', {
          nested: {
            [Op.in]: [1, 2],
          },
        }, {
          field: {
            type: new DataTypes.JSONB(),
          },
        }, {
          mariadb: 'CAST(json_unquote(json_extract(`data`,\'$.nested\')) AS DECIMAL) IN (1, 2)',
          mysql: 'CAST(json_unquote(json_extract(`data`,\'$.\\"nested\\"\')) AS DECIMAL) IN (1, 2)',
          postgres: 'CAST(("data"#>>\'{nested}\') AS DOUBLE PRECISION) IN (1, 2)',
          sqlite: 'CAST(json_extract(`data`,\'$.nested\') AS DOUBLE PRECISION) IN (1, 2)',
        });

        testsql('data', {
          nested: {
            [Op.between]: [1, 2],
          },
        }, {
          field: {
            type: new DataTypes.JSONB(),
          },
        }, {
          mariadb: 'CAST(json_unquote(json_extract(`data`,\'$.nested\')) AS DECIMAL) BETWEEN 1 AND 2',
          mysql: 'CAST(json_unquote(json_extract(`data`,\'$.\\"nested\\"\')) AS DECIMAL) BETWEEN 1 AND 2',
          postgres: 'CAST(("data"#>>\'{nested}\') AS DOUBLE PRECISION) BETWEEN 1 AND 2',
          sqlite: 'CAST(json_extract(`data`,\'$.nested\') AS DOUBLE PRECISION) BETWEEN 1 AND 2',
        });

        testsql('data', {
          nested: {
            attribute: 'value',
            prop: {
              [Op.ne]: 'None',
            },
          },
        }, {
          field: {
            type: new DataTypes.JSONB(),
          },
          prefix: current.literal(sql.quoteTable.call(current.dialect.queryGenerator, { tableName: 'User' })),
        }, {
          mariadb: '(json_unquote(json_extract(`User`.`data`,\'$.nested.attribute\')) = \'value\' AND json_unquote(json_extract(`User`.`data`,\'$.nested.prop\')) != \'None\')',
          mysql: '(json_unquote(json_extract(`User`.`data`,\'$.\\"nested\\".\\"attribute\\"\')) = \'value\' AND json_unquote(json_extract(`User`.`data`,\'$.\\"nested\\".\\"prop\\"\')) != \'None\')',
          postgres: '(("User"."data"#>>\'{nested,attribute}\') = \'value\' AND ("User"."data"#>>\'{nested,prop}\') != \'None\')',
          sqlite: '(json_extract(`User`.`data`,\'$.nested.attribute\') = \'value\' AND json_extract(`User`.`data`,\'$.nested.prop\') != \'None\')',
        });

        testsql('data', {
          name: {
            last: 'Simpson',
          },
          employment: {
            [Op.ne]: 'None',
          },
        }, {
          field: {
            type: new DataTypes.JSONB(),
          },
          prefix: 'User',
        }, {
          mariadb: '(json_unquote(json_extract(`User`.`data`,\'$.name.last\')) = \'Simpson\' AND json_unquote(json_extract(`User`.`data`,\'$.employment\')) != \'None\')',
          mysql: '(json_unquote(json_extract(`User`.`data`,\'$.\\"name\\".\\"last\\"\')) = \'Simpson\' AND json_unquote(json_extract(`User`.`data`,\'$.\\"employment\\"\')) != \'None\')',
          postgres: '(("User"."data"#>>\'{name,last}\') = \'Simpson\' AND ("User"."data"#>>\'{employment}\') != \'None\')',
          sqlite: '(json_extract(`User`.`data`,\'$.name.last\') = \'Simpson\' AND json_extract(`User`.`data`,\'$.employment\') != \'None\')',
        });

        testsql('data', {
          price: 5,
          name: 'Product',
        }, {
          field: {
            type: new DataTypes.JSONB(),
          },
        }, {
          mariadb: '(CAST(json_unquote(json_extract(`data`,\'$.price\')) AS DECIMAL) = 5 AND json_unquote(json_extract(`data`,\'$.name\')) = \'Product\')',
          mysql: '(CAST(json_unquote(json_extract(`data`,\'$.\\"price\\"\')) AS DECIMAL) = 5 AND json_unquote(json_extract(`data`,\'$.\\"name\\"\')) = \'Product\')',
          postgres: '(CAST(("data"#>>\'{price}\') AS DOUBLE PRECISION) = 5 AND ("data"#>>\'{name}\') = \'Product\')',
          sqlite: '(CAST(json_extract(`data`,\'$.price\') AS DOUBLE PRECISION) = 5 AND json_extract(`data`,\'$.name\') = \'Product\')',
        });

        testsql('data.nested.attribute', 'value', {
          model: {
            rawAttributes: {
              data: {
                type: new DataTypes.JSONB(),
              },
            },
          },
        }, {
          mariadb: 'json_unquote(json_extract(`data`,\'$.nested.attribute\')) = \'value\'',
          mysql: 'json_unquote(json_extract(`data`,\'$.\\"nested\\".\\"attribute\\"\')) = \'value\'',
          postgres: '("data"#>>\'{nested,attribute}\') = \'value\'',
          sqlite: 'json_extract(`data`,\'$.nested.attribute\') = \'value\'',
        });

        testsql('data.nested.attribute', 4, {
          model: {
            rawAttributes: {
              data: {
                type: new DataTypes.JSON(),
              },
            },
          },
        }, {
          mariadb: 'CAST(json_unquote(json_extract(`data`,\'$.nested.attribute\')) AS DECIMAL) = 4',
          mysql: 'CAST(json_unquote(json_extract(`data`,\'$.\\"nested\\".\\"attribute\\"\')) AS DECIMAL) = 4',
          postgres: 'CAST(("data"#>>\'{nested,attribute}\') AS DOUBLE PRECISION) = 4',
          sqlite: 'CAST(json_extract(`data`,\'$.nested.attribute\') AS DOUBLE PRECISION) = 4',
        });

        testsql('data.nested.attribute', {
          [Op.in]: [3, 7],
        }, {
          model: {
            rawAttributes: {
              data: {
                type: new DataTypes.JSONB(),
              },
            },
          },
        }, {
          mariadb: 'CAST(json_unquote(json_extract(`data`,\'$.nested.attribute\')) AS DECIMAL) IN (3, 7)',
          mysql: 'CAST(json_unquote(json_extract(`data`,\'$.\\"nested\\".\\"attribute\\"\')) AS DECIMAL) IN (3, 7)',
          postgres: 'CAST(("data"#>>\'{nested,attribute}\') AS DOUBLE PRECISION) IN (3, 7)',
          sqlite: 'CAST(json_extract(`data`,\'$.nested.attribute\') AS DOUBLE PRECISION) IN (3, 7)',
        });

        testsql('data', {
          nested: {
            attribute: {
              [Op.gt]: 2,
            },
          },
        }, {
          field: {
            type: new DataTypes.JSONB(),
          },
        }, {
          mariadb: 'CAST(json_unquote(json_extract(`data`,\'$.nested.attribute\')) AS DECIMAL) > 2',
          mysql: 'CAST(json_unquote(json_extract(`data`,\'$.\\"nested\\".\\"attribute\\"\')) AS DECIMAL) > 2',
          postgres: 'CAST(("data"#>>\'{nested,attribute}\') AS DOUBLE PRECISION) > 2',
          sqlite: 'CAST(json_extract(`data`,\'$.nested.attribute\') AS DOUBLE PRECISION) > 2',
        });

        testsql('data', {
          nested: {
            'attribute::integer': {
              [Op.gt]: 2,
            },
          },
        }, {
          field: {
            type: new DataTypes.JSONB(),
          },
        }, {
          mariadb: 'CAST(json_unquote(json_extract(`data`,\'$.nested.attribute\')) AS DECIMAL) > 2',
          mysql: 'CAST(json_unquote(json_extract(`data`,\'$.\\"nested\\".\\"attribute\\"\')) AS DECIMAL) > 2',
          postgres: 'CAST(("data"#>>\'{nested,attribute}\') AS INTEGER) > 2',
          sqlite: 'CAST(json_extract(`data`,\'$.nested.attribute\') AS INTEGER) > 2',
        });

        const dt = new Date();
        testsql('data', {
          nested: {
            attribute: {
              [Op.gt]: dt,
            },
          },
        }, {
          field: {
            type: new DataTypes.JSONB(),
          },
        }, {
          mariadb: `CAST(json_unquote(json_extract(\`data\`,'$.nested.attribute')) AS DATETIME) > ${sql.escape(dt)}`,
          mysql: `CAST(json_unquote(json_extract(\`data\`,'$.\\"nested\\".\\"attribute\\"')) AS DATETIME) > ${sql.escape(dt)}`,
          postgres: `CAST(("data"#>>'{nested,attribute}') AS TIMESTAMPTZ) > ${sql.escape(dt)}`,
          sqlite: `json_extract(\`data\`,'$.nested.attribute') > ${sql.escape(dt.toISOString())}`,
        });

        testsql('data', {
          nested: {
            attribute: true,
          },
        }, {
          field: {
            type: new DataTypes.JSONB(),
          },
        }, {
          mariadb: 'json_unquote(json_extract(`data`,\'$.nested.attribute\')) = \'true\'',
          mysql: 'json_unquote(json_extract(`data`,\'$.\\"nested\\".\\"attribute\\"\')) = \'true\'',
          postgres: 'CAST(("data"#>>\'{nested,attribute}\') AS BOOLEAN) = true',
          sqlite: 'CAST(json_extract(`data`,\'$.nested.attribute\') AS BOOLEAN) = 1',
        });

        testsql('metaData.nested.attribute', 'value', {
          model: {
            rawAttributes: {
              metaData: {
                field: 'meta_data',
                fieldName: 'metaData',
                type: new DataTypes.JSONB(),
              },
            },
          },
        }, {
          mariadb: 'json_unquote(json_extract(`meta_data`,\'$.nested.attribute\')) = \'value\'',
          mysql: 'json_unquote(json_extract(`meta_data`,\'$.\\"nested\\".\\"attribute\\"\')) = \'value\'',
          postgres: '("meta_data"#>>\'{nested,attribute}\') = \'value\'',
          sqlite: 'json_extract(`meta_data`,\'$.nested.attribute\') = \'value\'',
        });
      });
    }

    if (current.dialect.supports.JSONB) {
      describe('JSONB', () => {
        testsql('data', {
          [Op.contains]: {
            company: 'Magnafone',
          },
        }, {
          field: {
            type: new DataTypes.JSONB(),
          },
        }, {
          default: '[data] @> \'{"company":"Magnafone"}\'',
        });
      });
    }

    if (current.dialect.supports.REGEXP) {
      describe('Op.regexp', () => {
        testsql('username', {
          [Op.regexp]: '^sw.*r$',
        }, {
          mariadb: '`username` REGEXP \'^sw.*r$\'',
          mysql: '`username` REGEXP \'^sw.*r$\'',
          snowflake: '"username" REGEXP \'^sw.*r$\'',
          postgres: '"username" ~ \'^sw.*r$\'',
        });
      });

      describe('Op.regexp', () => {
        testsql('newline', {
          [Op.regexp]: '^new\nline$',
        }, {
          mariadb: '`newline` REGEXP \'^new\\nline$\'',
          mysql: '`newline` REGEXP \'^new\\nline$\'',
          snowflake: '"newline" REGEXP \'^new\nline$\'',
          postgres: '"newline" ~ \'^new\nline$\'',
        });
      });

      describe('Op.notRegexp', () => {
        testsql('username', {
          [Op.notRegexp]: '^sw.*r$',
        }, {
          mariadb: '`username` NOT REGEXP \'^sw.*r$\'',
          mysql: '`username` NOT REGEXP \'^sw.*r$\'',
          snowflake: '"username" NOT REGEXP \'^sw.*r$\'',
          postgres: '"username" !~ \'^sw.*r$\'',
        });
      });

      describe('Op.notRegexp', () => {
        testsql('newline', {
          [Op.notRegexp]: '^new\nline$',
        }, {
          mariadb: '`newline` NOT REGEXP \'^new\\nline$\'',
          mysql: '`newline` NOT REGEXP \'^new\\nline$\'',
          snowflake: '"newline" NOT REGEXP \'^new\nline$\'',
          postgres: '"newline" !~ \'^new\nline$\'',
        });
      });

      if (current.dialect.name === 'postgres') {
        describe('Op.iRegexp', () => {
          testsql('username', {
            [Op.iRegexp]: '^sw.*r$',
          }, {
            postgres: '"username" ~* \'^sw.*r$\'',
          });
        });

        describe('Op.iRegexp', () => {
          testsql('newline', {
            [Op.iRegexp]: '^new\nline$',
          }, {
            postgres: '"newline" ~* \'^new\nline$\'',
          });
        });

        describe('Op.notIRegexp', () => {
          testsql('username', {
            [Op.notIRegexp]: '^sw.*r$',
          }, {
            postgres: '"username" !~* \'^sw.*r$\'',
          });
        });

        describe('Op.notIRegexp', () => {
          testsql('newline', {
            [Op.notIRegexp]: '^new\nline$',
          }, {
            postgres: '"newline" !~* \'^new\nline$\'',
          });
        });
      }
    }

    if (current.dialect.supports.TSVESCTOR) {
      describe('Op.match', () => {
        testsql(
          'username',
          {
            [Op.match]: Support.sequelize.fn('to_tsvector', 'swagger'),
          },
          {
            postgres: '[username] @@ to_tsvector(\'swagger\')',
          },
        );
      });
    }

    describe('fn', () => {
      it('{name: this.sequelize.fn(\'LOWER\', \'DERP\')}', function () {
        expectsql(sql.whereQuery({ name: this.sequelize.fn('LOWER', 'DERP') }), {
          default: 'WHERE [name] = LOWER(\'DERP\')',
          mssql: 'WHERE [name] = LOWER(N\'DERP\')',
        });
      });
    });
  });

  describe('getWhereConditions', () => {
    const testsql = function (value, expectation) {
      const User = current.define('user', {});

      it(util.inspect(value, { depth: 10 }), () => {
        return expectsql(sql.getWhereConditions(value, User.tableName, User), expectation);
      });
    };

    testsql(current.where(current.fn('lower', current.col('name')), null), {
      default: 'lower([name]) IS NULL',
    });

    testsql(current.where(current.fn('SUM', current.col('hours')), Op.gt, 0), {
      default: 'SUM([hours]) > 0',
    });

    testsql(current.where(current.fn('lower', current.col('name')), Op.ne, null), {
      default: 'lower([name]) IS NOT NULL',
    });

    testsql(current.where(current.fn('lower', current.col('name')), Op.not, null), {
      default: 'lower([name]) IS NOT NULL',
    });

    testsql([
      current.where(current.fn('SUM', current.col('hours')), Op.gt, 0),
      current.where(current.fn('lower', current.col('name')), null),
    ], {
      default: 'SUM([hours]) > 0 AND lower([name]) IS NULL',
    });

    testsql(current.where(current.col('hours'), Op.between, [0, 5]), {
      default: '[hours] BETWEEN 0 AND 5',
    });

    testsql(current.where(current.col('hours'), Op.notBetween, [0, 5]), {
      default: '[hours] NOT BETWEEN 0 AND 5',
    });

<<<<<<< HEAD
    testsql(
      { first_name: { [Op.not]: { [Op.iLike]: 'Lily' } } },
      { default: `NOT ([users].[first_name] ILIKE 'Lily')` },
    );

    testsql(
      current.where(current.col('first_name'), { [Op.not]: { [Op.iLike]: 'Lily' } }),
      { default: `NOT ([first_name] ILIKE 'Lily')` },
    );

    testsql(
      { [Op.not]: current.where(current.col('first_name'), { [Op.iLike]: 'Lily' }) },
      { default: `NOT ([users].[first_name] ILIKE 'Lily')` },
    );

    testsql(
      {
        [Op.and]: [
          current.where(current.col('first_name'), { [Op.iLike]: 'Lily' }),
          current.where(current.col('first_name'), { [Op.iLike]: 'Lily2' }),
        ],
      },
      { default: `[users].[first_name] ILIKE 'Lily' AND [users].[first_name] ILIKE 'Lily2'` },
    );
=======
    testsql(current.where(current.literal(`'hours'`), Op.eq, 'hours'), {
      default: `'hours' = 'hours'`,
      mssql: `'hours' = N'hours'`,
    });

    it('where(left: ModelAttributeColumnOptions, op, right)', () => {
      const User = current.define('user', {
        id: {
          type: DataTypes.INTEGER,
          field: 'internal_id',
          primaryKey: true,
        },
      });

      const where = current.where(User.rawAttributes.id, Op.eq, 1);
      const expectations = { default: '[user].[internal_id] = 1' };

      return expectsql(sql.getWhereConditions(where, User.tableName, User), expectations);
    });
>>>>>>> 16c88881
  });
});<|MERGE_RESOLUTION|>--- conflicted
+++ resolved
@@ -1291,7 +1291,6 @@
       default: '[hours] NOT BETWEEN 0 AND 5',
     });
 
-<<<<<<< HEAD
     testsql(
       { first_name: { [Op.not]: { [Op.iLike]: 'Lily' } } },
       { default: `NOT ([users].[first_name] ILIKE 'Lily')` },
@@ -1316,7 +1315,7 @@
       },
       { default: `[users].[first_name] ILIKE 'Lily' AND [users].[first_name] ILIKE 'Lily2'` },
     );
-=======
+
     testsql(current.where(current.literal(`'hours'`), Op.eq, 'hours'), {
       default: `'hours' = 'hours'`,
       mssql: `'hours' = N'hours'`,
@@ -1336,6 +1335,5 @@
 
       return expectsql(sql.getWhereConditions(where, User.tableName, User), expectations);
     });
->>>>>>> 16c88881
   });
 });