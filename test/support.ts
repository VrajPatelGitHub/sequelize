import assert from 'assert';
import fs from 'fs';
import path from 'path';
import { inspect, isDeepStrictEqual } from 'util';
import type { Dialect, Options } from '@sequelize/core';
import { Sequelize } from '@sequelize/core';
import {
  AbstractQueryGenerator,
} from '@sequelize/core/_non-semver-use-at-your-own-risk_/dialects/abstract/query-generator.js';
import chai from 'chai';
import chaiAsPromised from 'chai-as-promised';
import chaiDatetime from 'chai-datetime';
import defaults from 'lodash/defaults';
import isObject from 'lodash/isObject';
import type { ExclusiveTestFunction, PendingTestFunction, TestFunction } from 'mocha';
import sinonChai from 'sinon-chai';
import { Config } from './config/config';

const expect = chai.expect;

const distDir = path.resolve(__dirname, '../lib');

chai.use(chaiDatetime);
chai.use(chaiAsPromised);
chai.use(sinonChai);

// Using util.inspect to correctly assert objects with symbols
// Because expect.deep.equal does not test non iterator keys such as symbols (https://github.com/chaijs/chai/issues/1054)
chai.Assertion.addMethod('deepEqual', function deepEqual(expected, depth = 5) {
  // eslint-disable-next-line @typescript-eslint/no-invalid-this -- this is how chai functions
  expect(inspect(this._obj, { depth })).to.deep.equal(inspect(expected, { depth }));
});

/**
 * `expect(fn).to.throwWithCause()` works like `expect(fn).to.throw()`, except
 * that is also checks whether the message is present in the error cause.
 */
chai.Assertion.addMethod('throwWithCause', function throwWithCause(errorConstructor, errorMessage) {
  // eslint-disable-next-line @typescript-eslint/no-invalid-this -- this is how chai functions
  expect(withInlineCause(this._obj)).to.throw(errorConstructor, errorMessage);
});

function withInlineCause(cb: (() => any)): () => void {
  return () => {
    try {
      return cb();
    } catch (error) {
      assert(error instanceof Error);

      error.message = inlineErrorCause(error);

      throw error;
    }
  };
}

function inlineErrorCause(error: Error) {
  let message = error.message;

  // eslint-disable-next-line @typescript-eslint/prefer-ts-expect-error
  // @ts-ignore -- TS < 4.6 doesn't include the typings for this property, but TS 4.6+ does.
  const cause = error.cause;
  if (cause instanceof Error) {
    message += `\nCaused by: ${inlineErrorCause(cause)}`;
  }

  return message;
}

chai.config.includeStack = true;
chai.should();

// Make sure errors get thrown when testing
process.on('uncaughtException', e => {
  console.error('An unhandled exception occurred:');
  throw e;
});

let onNextUnhandledRejection: ((error: unknown) => any) | null = null;
let unhandledRejections: unknown[] | null = null;

process.on('unhandledRejection', e => {
  if (unhandledRejections) {
    unhandledRejections.push(e);
  }

  const onNext = onNextUnhandledRejection;
  if (onNext) {
    onNextUnhandledRejection = null;
    onNext(e);
  }

  if (onNext || unhandledRejections) {
    return;
  }

  console.error('An unhandled rejection occurred:');
  throw e;
});

// 'support' is requested by dev/check-connection, which is not a mocha context
if (typeof afterEach !== 'undefined') {
  afterEach(() => {
    onNextUnhandledRejection = null;
    unhandledRejections = null;
  });
}

/**
 * Returns a Promise that will reject with the next unhandled rejection that occurs
 * during this test (instead of failing the test)
 */
export async function nextUnhandledRejection() {
  return new Promise((resolve, reject) => {
    onNextUnhandledRejection = reject;
  });
}

/**
 * Pushes all unhandled rejections that occur during this test onto destArray
 * (instead of failing the test).
 *
 * @param destArray the array to push unhandled rejections onto.  If you omit this,
 * one will be created and returned for you.
 *
 * @returns destArray
 */
export function captureUnhandledRejections(destArray = []) {
  unhandledRejections = destArray;

  return unhandledRejections;
}

let lastSqliteInstance: Sequelize | undefined;
export async function prepareTransactionTest(sequelize: Sequelize) {
  const dialect = getTestDialect();

  if (dialect === 'sqlite') {
    const p = path.join(__dirname, 'tmp', 'db.sqlite');
    if (lastSqliteInstance) {
      await lastSqliteInstance.close();
    }

    if (fs.existsSync(p)) {
      fs.unlinkSync(p);
    }

    const options = { ...sequelize.options, storage: p };
    const _sequelize = new Sequelize(sequelize.config.database, '', '', options);

    await _sequelize.sync({ force: true });
    lastSqliteInstance = _sequelize;

    return _sequelize;
  }

  return sequelize;
}

export function createSequelizeInstance(options: Options = {}): Sequelize {
  options.dialect = getTestDialect();

  const config = Config[options.dialect];

  const sequelizeOptions = defaults(options, {
    host: options.host || config.host,
    logging: process.env.SEQ_LOG ? console.debug : false,
    dialect: options.dialect,
    port: options.port || process.env.SEQ_PORT || config.port,
    pool: config.pool,
    dialectOptions: options.dialectOptions || config.dialectOptions || {},
    minifyAliases: options.minifyAliases || config.minifyAliases,
  });

  if (process.env.DIALECT === 'postgres-native') {
    sequelizeOptions.native = true;
  }

  if (config.storage || config.storage === '') {
    sequelizeOptions.storage = config.storage;
  }

  return getSequelizeInstance(config.database!, config.username!, config.password!, sequelizeOptions);
}

export function getConnectionOptionsWithoutPool() {
  // Do not break existing config object - shallow clone before `delete config.pool`
  const config = { ...Config[getTestDialect()] };
  delete config.pool;

  return config;
}

export function getSequelizeInstance(db: string, user: string, pass: string, options?: Options): Sequelize {
  options = options || {};
  options.dialect = options.dialect || getTestDialect();

  return new Sequelize(db, user, pass, options);
}

export async function clearDatabase(sequelize: Sequelize) {
  const qi = sequelize.getQueryInterface();
  await qi.dropAllTables();
  sequelize.modelManager.models = [];
  sequelize.models = {};

  if (qi.dropAllEnums) {
    await qi.dropAllEnums();
  }

  await dropTestSchemas(sequelize);
}

export async function dropTestSchemas(sequelize: Sequelize) {
  const queryInterface = sequelize.getQueryInterface();

  if (!queryInterface.queryGenerator.dialect.supports.schemas) {
    await sequelize.drop({});

    return;
  }

  const schemas = await sequelize.showAllSchemas();
  const schemasPromise = [];
  for (const schema of schemas) {
    // @ts-expect-error
    const schemaName = schema.name ? schema.name : schema;
    if (schemaName !== sequelize.config.database) {
      const promise = sequelize.dropSchema(schemaName);

      if (getTestDialect() === 'db2') {
        // https://github.com/sequelize/sequelize/pull/14453#issuecomment-1155581572
        // DB2 can sometimes deadlock / timeout when deleting more than one schema at the same time.
        // eslint-disable-next-line no-await-in-loop
        await promise;
      } else {
        schemasPromise.push(promise);
      }
    }
  }

  await Promise.all(schemasPromise);
}

export function getSupportedDialects() {
  return fs.readdirSync(path.join(distDir, 'dialects'))
    .filter(file => !file.includes('.js') && !file.includes('abstract'));
}

export function getAbstractQueryGenerator(sequelize: Sequelize): AbstractQueryGenerator {
  class ModdedQueryGenerator extends AbstractQueryGenerator {
    quoteIdentifier(x: string): string {
      return x;
    }
  }

<<<<<<< HEAD
=======
  // @ts-expect-error
>>>>>>> 5d7fde8d
  return new ModdedQueryGenerator({ sequelize, dialect: sequelize.dialect });
}

export function getTestDialect(): Dialect {
  let envDialect = process.env.DIALECT || '';

  if (envDialect === 'postgres-native') {
    envDialect = 'postgres';
  }

  if (!getSupportedDialects().includes(envDialect)) {
    throw new Error(`The DIALECT environment variable was set to ${JSON.stringify(envDialect)}, which is not a supported dialect. Set it to one of ${getSupportedDialects().map(d => JSON.stringify(d)).join(', ')} instead.`);
  }

  return envDialect as Dialect;
}

export function getTestDialectTeaser(moduleName: string): string {
  let dialect: string = getTestDialect();

  if (process.env.DIALECT === 'postgres-native') {
    dialect = 'postgres-native';
  }

  return `[${dialect.toUpperCase()}] ${moduleName}`;
}

export function getPoolMax(): number {
  return Config[getTestDialect()].pool?.max ?? 1;
}

type ExpectationKey = 'default' | Permutations<Dialect>;

export type ExpectationRecord<V> = PartialRecord<ExpectationKey, V | Expectation<V> | Error>;

type Permutations<T extends string, U extends string = T> =
  T extends any ? (T | `${T} ${Permutations<Exclude<U, T>>}`) : never;

type PartialRecord<K extends keyof any, V> = Partial<Record<K, V>>;

export function expectPerDialect<Out>(
  method: () => Out,
  assertions: ExpectationRecord<Out>,
) {
  const expectations: PartialRecord<'default' | Dialect, Out | Error | Expectation<Out>> = Object.create(null);

  for (const [key, value] of Object.entries(assertions)) {
    const acceptedDialects = key.split(' ') as Array<Dialect | 'default'>;

    for (const dialect of acceptedDialects) {
      if (dialect === 'default' && acceptedDialects.length > 1) {
        throw new Error(`The 'default' expectation cannot be combined with other dialects.`);
      }

      if (expectations[dialect] !== undefined) {
        throw new Error(`The expectation for ${dialect} was already defined.`);
      }

      expectations[dialect] = value;
    }
  }

  let result: Out | Error;

  try {
    result = method();
  } catch (error: unknown) {
    assert(error instanceof Error, 'method threw a non-error');

    result = error;
  }

  const expectation = expectations[sequelize.dialect.name] ?? expectations.default;
  if (expectation === undefined) {
    throw new Error(`No expectation was defined for ${sequelize.dialect.name} and the 'default' expectation has not been defined.`);
  }

  if (expectation instanceof Error) {
    assert(result instanceof Error, `Expected method to error with "${expectation.message}", but it returned ${inspect(result)}.`);

    expect(result.message).to.equal(expectation.message);
  } else {
    assert(!(result instanceof Error), `Did not expect query to error, but it errored with ${result instanceof Error ? result.message : ''}`);

    assertMatchesExpectation(result, expectation);
  }
}

function assertMatchesExpectation<V>(result: V, expectation: V | Expectation<V>): void {
  if (expectation instanceof Expectation) {
    expectation.assert(result);
  } else {
    expect(result).to.deep.equal(expectation);
  }
}

abstract class Expectation<Value> {
  abstract assert(value: Value): void;
}

class SqlExpectation extends Expectation<string> {
  constructor(private readonly sql: string) {
    super();
  }

  assert(value: string) {
    expect(minifySql(value)).to.equal(minifySql(this.sql));
  }
}

export function toMatchSql(sql: string) {
  return new SqlExpectation(sql);
}

type HasPropertiesInput<Obj extends Record<string, unknown>> = {
  [K in keyof Obj]?: any | Expectation<Obj[K]> | Error;
};

class HasPropertiesExpectation<Obj extends Record<string, unknown>> extends Expectation<Obj> {
  constructor(private readonly properties: HasPropertiesInput<Obj>) {
    super();
  }

  assert(value: Obj) {
    for (const key of Object.keys(this.properties) as Array<keyof Obj>) {
      assertMatchesExpectation(value[key], this.properties[key]);
    }
  }
}

export function toHaveProperties<Obj extends Record<string, unknown>>(properties: HasPropertiesInput<Obj>) {
  return new HasPropertiesExpectation<Obj>(properties);
}

type MaybeLazy<T> = T | (() => T);

export function expectsql(
  query: MaybeLazy<{ query: string, bind: unknown } | Error>,
  assertions: { query: PartialRecord<ExpectationKey, string | Error>, bind: PartialRecord<ExpectationKey, unknown> },
): void;
export function expectsql(
  query: MaybeLazy<string | Error>,
  assertions: PartialRecord<ExpectationKey, string | Error>,
): void;
export function expectsql(
  query: MaybeLazy<string | Error | { query: string, bind: unknown }>,
  assertions:
    | { query: PartialRecord<ExpectationKey, string | Error>, bind: PartialRecord<ExpectationKey, unknown> }
    | PartialRecord<ExpectationKey, string | Error>,
): void {
  const rawExpectationMap: PartialRecord<ExpectationKey, string | Error> = 'query' in assertions ? assertions.query : assertions;
  const expectations: PartialRecord<'default' | Dialect, string | Error> = Object.create(null);

  for (const [key, value] of Object.entries(rawExpectationMap)) {
    const acceptedDialects = key.split(' ') as Array<Dialect | 'default'>;

    for (const dialect of acceptedDialects) {
      if (dialect === 'default' && acceptedDialects.length > 1) {
        throw new Error(`The 'default' expectation cannot be combined with other dialects.`);
      }

      if (expectations[dialect] !== undefined) {
        throw new Error(`The expectation for ${dialect} was already defined.`);
      }

      expectations[dialect] = value;
    }
  }

  let expectation = expectations[sequelize.dialect.name];

  const dialect = sequelize.dialect;

  if (!expectation) {
    if (expectations.default !== undefined) {
      expectation = expectations.default;
      if (typeof expectation === 'string') {
        // replace [...] with the proper quote character for the dialect
        // except for ARRAY[...]
        expectation = expectation.replace(/(?<!ARRAY)\[([^\]]+)]/g, `${dialect.TICK_CHAR_LEFT}$1${dialect.TICK_CHAR_RIGHT}`);
        if (dialect.name === 'ibmi') {
          expectation = expectation.trim().replace(/;$/, '');
        }
      }
    } else {
      throw new Error(`Undefined expectation for "${sequelize.dialect.name}"! (expectations: ${JSON.stringify(expectations)})`);
    }
  }

  if (typeof query === 'function') {
    try {
      query = query();
    } catch (error: unknown) {
      if (!(error instanceof Error)) {
        throw new TypeError('expectsql: function threw something that is not an instance of Error.');
      }

      query = error;
    }
  }

  if (expectation instanceof Error) {
    assert(query instanceof Error, `Expected query to error with "${expectation.message}", but it is equal to ${JSON.stringify(query)}.`);

    expect(query.message).to.equal(expectation.message);
  } else {
    assert(!(query instanceof Error), `Expected query to equal ${minifySql(expectation)}, but it errored with ${query instanceof Error ? query.message : ''}`);

    expect(minifySql(isObject(query) ? query.query : query)).to.equal(minifySql(expectation));
  }

  if ('bind' in assertions) {
    const bind = assertions.bind[sequelize.dialect.name] || assertions.bind.default || assertions.bind;
    // @ts-expect-error
    expect(query.bind).to.deep.equal(bind);
  }
}

export function rand() {
  return Math.floor(Math.random() * 10e5);
}

export function isDeepEqualToOneOf(actual: unknown, expectedOptions: unknown[]): boolean {
  return expectedOptions.some(expected => isDeepStrictEqual(actual, expected));
}

/**
 * Reduces insignificant whitespace from SQL string.
 *
 * @param sql the SQL string
 * @returns the SQL string with insignificant whitespace removed.
 */
export function minifySql(sql: string): string {
  // replace all consecutive whitespaces with a single plain space character
  return sql.replace(/\s+/g, ' ')
    // remove space before comma
    .replace(/ ,/g, ',')
    // remove space before )
    .replace(/ \)/g, ')')
    // replace space after (
    .replace(/\( /g, '(')
    // remove whitespace at start & end
    .trim();
}

export const sequelize = createSequelizeInstance();

export function resetSequelizeInstance(): void {
  for (const model of sequelize.modelManager.all) {
    sequelize.modelManager.removeModel(model);
  }
}

// 'support' is requested by dev/check-connection, which is not a mocha context
if (typeof before !== 'undefined') {
  before(function onBefore() {
    // legacy, remove once all tests have been migrated
    // eslint-disable-next-line @typescript-eslint/no-invalid-this
    this.sequelize = sequelize;
  });
}

if (typeof beforeEach !== 'undefined') {
  beforeEach(function onBeforeEach() {
    // legacy, remove once all tests have been migrated
    // eslint-disable-next-line @typescript-eslint/no-invalid-this
    this.sequelize = sequelize;
  });
}

type Tester<Params extends any[]> = {
  (...params: Params): void,
  skip(...params: Params): void,
  only(...params: Params): void,
};
type TestFunctions = ExclusiveTestFunction | TestFunction | PendingTestFunction;

export function createTester<Params extends any[]>(
  cb: ((testFunction: TestFunctions, ...args: Params) => void),
): Tester<Params> {
  function tester(...params: Params) {
    cb(it, ...params);
  }

  tester.skip = function skippedTester(...params: Params) {
    cb(it.skip, ...params);
  };

  tester.only = function onlyTester(...params: Params) {
    cb(it.only, ...params);
  };

  return tester;
}

/**
 * Works like {@link beforeEach}, but returns an object that contains the values returned by its latest execution.
 * @param cb
 */
export function beforeEach2<T extends Record<string, any>>(cb: () => Promise<T> | T): T {
  // it's not the right shape but we're cheating. We'll be updating the value of this object before each test!
  const out = {} as T;

  beforeEach(async () => {
    const out2 = await cb();

    Object.assign(out, out2);
  });

  return out;
}

/**
 * Works like {@link before}, but returns an object that contains the values returned by its latest execution.
 * @param cb
 */
export function beforeAll2<T extends Record<string, any>>(cb: () => Promise<T> | T): T {
  // it's not the right shape but we're cheating. We'll be updating the value of this object before each test!
  const out = {} as T;

  before(async () => {
    const out2 = await cb();

    Object.assign(out, out2);
  });

  return out;
}<|MERGE_RESOLUTION|>--- conflicted
+++ resolved
@@ -254,10 +254,6 @@
     }
   }
 
-<<<<<<< HEAD
-=======
-  // @ts-expect-error
->>>>>>> 5d7fde8d
   return new ModdedQueryGenerator({ sequelize, dialect: sequelize.dialect });
 }
 
